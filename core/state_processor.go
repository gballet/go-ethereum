--- conflicted
+++ resolved
@@ -85,10 +85,6 @@
 		}
 		receipts = append(receipts, receipt)
 		allLogs = append(allLogs, receipt.Logs...)
-<<<<<<< HEAD
-		statedb.Witness().Merge(acc)
-=======
->>>>>>> 923d5015
 	}
 	// Finalize the block, applying any consensus engine specific extras (e.g. block rewards)
 	p.engine.Finalize(p.bc, header, statedb, block.Transactions(), block.Uncles())
