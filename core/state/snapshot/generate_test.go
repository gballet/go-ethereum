// Copyright 2019 The go-ethereum Authors
// This file is part of the go-ethereum library.
//
// The go-ethereum library is free software: you can redistribute it and/or modify
// it under the terms of the GNU Lesser General Public License as published by
// the Free Software Foundation, either version 3 of the License, or
// (at your option) any later version.
//
// The go-ethereum library is distributed in the hope that it will be useful,
// but WITHOUT ANY WARRANTY; without even the implied warranty of
// MERCHANTABILITY or FITNESS FOR A PARTICULAR PURPOSE. See the
// GNU Lesser General Public License for more details.
//
// You should have received a copy of the GNU Lesser General Public License
// along with the go-ethereum library. If not, see <http://www.gnu.org/licenses/>.

package snapshot

import (
	"fmt"
	"math/big"
	"os"
	"testing"
	"time"

	"github.com/ethereum/go-ethereum/common"
	"github.com/ethereum/go-ethereum/core/rawdb"
	"github.com/ethereum/go-ethereum/ethdb"
	"github.com/ethereum/go-ethereum/log"
	"github.com/ethereum/go-ethereum/rlp"
	"github.com/ethereum/go-ethereum/trie"
	"golang.org/x/crypto/sha3"
)

func hashData(input []byte) common.Hash {
	var hasher = sha3.NewLegacyKeccak256()
	var hash common.Hash
	hasher.Reset()
	hasher.Write(input)
	hasher.Sum(hash[:0])
	return hash
}

// Tests that snapshot generation from an empty database.
func TestGeneration(t *testing.T) {
	// We can't use statedb to make a test trie (circular dependency), so make
	// a fake one manually. We're going with a small account trie of 3 accounts,
	// two of which also has the same 3-slot storage trie attached.
	var helper = newHelper()
	stRoot := helper.makeStorageTrie(common.Hash{}, common.Hash{}, []string{"key-1", "key-2", "key-3"}, []string{"val-1", "val-2", "val-3"}, false)

	helper.addTrieAccount("acc-1", &Account{Balance: big.NewInt(1), Root: stRoot, CodeHash: emptyCode.Bytes()})
	helper.addTrieAccount("acc-2", &Account{Balance: big.NewInt(2), Root: emptyRoot.Bytes(), CodeHash: emptyCode.Bytes()})
	helper.addTrieAccount("acc-3", &Account{Balance: big.NewInt(3), Root: stRoot, CodeHash: emptyCode.Bytes()})

	helper.makeStorageTrie(common.Hash{}, hashData([]byte("acc-1")), []string{"key-1", "key-2", "key-3"}, []string{"val-1", "val-2", "val-3"}, true)
	helper.makeStorageTrie(common.Hash{}, hashData([]byte("acc-3")), []string{"key-1", "key-2", "key-3"}, []string{"val-1", "val-2", "val-3"}, true)

	root, snap := helper.CommitAndGenerate()
	if have, want := root, common.HexToHash("0xe3712f1a226f3782caca78ca770ccc19ee000552813a9f59d479f8611db9b1fd"); have != want {
		t.Fatalf("have %#x want %#x", have, want)
	}
	select {
	case <-snap.genPending:
		// Snapshot generation succeeded

	case <-time.After(3 * time.Second):
		t.Errorf("Snapshot generation failed")
	}
	checkSnapRoot(t, snap, root)

	// Signal abortion to the generator and wait for it to tear down
	stop := make(chan *generatorStats)
	snap.genAbort <- stop
	<-stop
}

// Tests that snapshot generation with existent flat state.
func TestGenerateExistentState(t *testing.T) {
	// We can't use statedb to make a test trie (circular dependency), so make
	// a fake one manually. We're going with a small account trie of 3 accounts,
	// two of which also has the same 3-slot storage trie attached.
	var helper = newHelper()

	stRoot := helper.makeStorageTrie(common.Hash{}, hashData([]byte("acc-1")), []string{"key-1", "key-2", "key-3"}, []string{"val-1", "val-2", "val-3"}, true)
	helper.addTrieAccount("acc-1", &Account{Balance: big.NewInt(1), Root: stRoot, CodeHash: emptyCode.Bytes()})
	helper.addSnapAccount("acc-1", &Account{Balance: big.NewInt(1), Root: stRoot, CodeHash: emptyCode.Bytes()})
	helper.addSnapStorage("acc-1", []string{"key-1", "key-2", "key-3"}, []string{"val-1", "val-2", "val-3"})

	helper.addTrieAccount("acc-2", &Account{Balance: big.NewInt(2), Root: emptyRoot.Bytes(), CodeHash: emptyCode.Bytes()})
	helper.addSnapAccount("acc-2", &Account{Balance: big.NewInt(2), Root: emptyRoot.Bytes(), CodeHash: emptyCode.Bytes()})

	stRoot = helper.makeStorageTrie(common.Hash{}, hashData([]byte("acc-3")), []string{"key-1", "key-2", "key-3"}, []string{"val-1", "val-2", "val-3"}, true)
	helper.addTrieAccount("acc-3", &Account{Balance: big.NewInt(3), Root: stRoot, CodeHash: emptyCode.Bytes()})
	helper.addSnapAccount("acc-3", &Account{Balance: big.NewInt(3), Root: stRoot, CodeHash: emptyCode.Bytes()})
	helper.addSnapStorage("acc-3", []string{"key-1", "key-2", "key-3"}, []string{"val-1", "val-2", "val-3"})

	root, snap := helper.CommitAndGenerate()
	select {
	case <-snap.genPending:
		// Snapshot generation succeeded

	case <-time.After(3 * time.Second):
		t.Errorf("Snapshot generation failed")
	}
	checkSnapRoot(t, snap, root)

	// Signal abortion to the generator and wait for it to tear down
	stop := make(chan *generatorStats)
	snap.genAbort <- stop
	<-stop
}

func checkSnapRoot(t *testing.T, snap *diskLayer, trieRoot common.Hash) {
	t.Helper()

	accIt := snap.AccountIterator(common.Hash{})
	defer accIt.Release()

	snapRoot, err := generateTrieRoot(nil, accIt, common.Hash{}, stackTrieGenerate,
		func(db ethdb.KeyValueWriter, accountHash, codeHash common.Hash, stat *generateStats) (common.Hash, error) {
			storageIt, _ := snap.StorageIterator(accountHash, common.Hash{})
			defer storageIt.Release()

			hash, err := generateTrieRoot(nil, storageIt, accountHash, stackTrieGenerate, nil, stat, false)
			if err != nil {
				return common.Hash{}, err
			}
			return hash, nil
		}, newGenerateStats(), true)
	if err != nil {
		t.Fatal(err)
	}
	if snapRoot != trieRoot {
		t.Fatalf("snaproot: %#x != trieroot #%x", snapRoot, trieRoot)
	}
	if err := CheckDanglingStorage(snap.diskdb); err != nil {
		t.Fatalf("Detected dangling storages: %v", err)
	}
}

type testHelper struct {
	diskdb  ethdb.Database
	triedb  *trie.Database
<<<<<<< HEAD
	accTrie *trie.StateTrie
=======
	accTrie *trie.SecureTrie
	nodes   *trie.MergedNodeSet
>>>>>>> 8b53b92e
}

func newHelper() *testHelper {
	diskdb := rawdb.NewMemoryDatabase()
	triedb := trie.NewDatabase(diskdb)
	accTrie, _ := trie.NewStateTrie(common.Hash{}, common.Hash{}, triedb)
	return &testHelper{
		diskdb:  diskdb,
		triedb:  triedb,
		accTrie: accTrie,
		nodes:   trie.NewMergedNodeSet(),
	}
}

func (t *testHelper) addTrieAccount(acckey string, acc *Account) {
	val, _ := rlp.EncodeToBytes(acc)
	t.accTrie.Update([]byte(acckey), val)
}

func (t *testHelper) addSnapAccount(acckey string, acc *Account) {
	val, _ := rlp.EncodeToBytes(acc)
	key := hashData([]byte(acckey))
	rawdb.WriteAccountSnapshot(t.diskdb, key, val)
}

func (t *testHelper) addAccount(acckey string, acc *Account) {
	t.addTrieAccount(acckey, acc)
	t.addSnapAccount(acckey, acc)
}

func (t *testHelper) addSnapStorage(accKey string, keys []string, vals []string) {
	accHash := hashData([]byte(accKey))
	for i, key := range keys {
		rawdb.WriteStorageSnapshot(t.diskdb, accHash, hashData([]byte(key)), []byte(vals[i]))
	}
}

func (t *testHelper) makeStorageTrie(stateRoot, owner common.Hash, keys []string, vals []string, commit bool) []byte {
	stTrie, _ := trie.NewStateTrie(owner, common.Hash{}, t.triedb)
	for i, k := range keys {
		stTrie.Update([]byte(k), []byte(vals[i]))
	}
	if !commit {
		return stTrie.Hash().Bytes()
	}
	root, nodes, _ := stTrie.Commit(false)
	if nodes != nil {
		t.nodes.Merge(nodes)
	}
	return root.Bytes()
}

func (t *testHelper) Commit() common.Hash {
	root, nodes, _ := t.accTrie.Commit(true)
	if nodes != nil {
		t.nodes.Merge(nodes)
	}
	t.triedb.Update(t.nodes)
	t.triedb.Commit(root, false, nil)
	return root
}

func (t *testHelper) CommitAndGenerate() (common.Hash, *diskLayer) {
	root := t.Commit()
	snap := generateSnapshot(t.diskdb, t.triedb, 16, root)
	return root, snap
}

// Tests that snapshot generation with existent flat state, where the flat state
// contains some errors:
// - the contract with empty storage root but has storage entries in the disk
// - the contract with non empty storage root but empty storage slots
// - the contract(non-empty storage) misses some storage slots
//   - miss in the beginning
//   - miss in the middle
//   - miss in the end
// - the contract(non-empty storage) has wrong storage slots
//   - wrong slots in the beginning
//   - wrong slots in the middle
//   - wrong slots in the end
// - the contract(non-empty storage) has extra storage slots
//   - extra slots in the beginning
//   - extra slots in the middle
//   - extra slots in the end
func TestGenerateExistentStateWithWrongStorage(t *testing.T) {
	helper := newHelper()

	// Account one, empty root but non-empty database
	helper.addAccount("acc-1", &Account{Balance: big.NewInt(1), Root: emptyRoot.Bytes(), CodeHash: emptyCode.Bytes()})
	helper.addSnapStorage("acc-1", []string{"key-1", "key-2", "key-3"}, []string{"val-1", "val-2", "val-3"})

	// Account two, non empty root but empty database
	stRoot := helper.makeStorageTrie(common.Hash{}, hashData([]byte("acc-2")), []string{"key-1", "key-2", "key-3"}, []string{"val-1", "val-2", "val-3"}, true)
	helper.addAccount("acc-2", &Account{Balance: big.NewInt(1), Root: stRoot, CodeHash: emptyCode.Bytes()})

	// Miss slots
	{
		// Account three, non empty root but misses slots in the beginning
		helper.makeStorageTrie(common.Hash{}, hashData([]byte("acc-3")), []string{"key-1", "key-2", "key-3"}, []string{"val-1", "val-2", "val-3"}, true)
		helper.addAccount("acc-3", &Account{Balance: big.NewInt(1), Root: stRoot, CodeHash: emptyCode.Bytes()})
		helper.addSnapStorage("acc-3", []string{"key-2", "key-3"}, []string{"val-2", "val-3"})

		// Account four, non empty root but misses slots in the middle
		helper.makeStorageTrie(common.Hash{}, hashData([]byte("acc-4")), []string{"key-1", "key-2", "key-3"}, []string{"val-1", "val-2", "val-3"}, true)
		helper.addAccount("acc-4", &Account{Balance: big.NewInt(1), Root: stRoot, CodeHash: emptyCode.Bytes()})
		helper.addSnapStorage("acc-4", []string{"key-1", "key-3"}, []string{"val-1", "val-3"})

		// Account five, non empty root but misses slots in the end
		helper.makeStorageTrie(common.Hash{}, hashData([]byte("acc-5")), []string{"key-1", "key-2", "key-3"}, []string{"val-1", "val-2", "val-3"}, true)
		helper.addAccount("acc-5", &Account{Balance: big.NewInt(1), Root: stRoot, CodeHash: emptyCode.Bytes()})
		helper.addSnapStorage("acc-5", []string{"key-1", "key-2"}, []string{"val-1", "val-2"})
	}

	// Wrong storage slots
	{
		// Account six, non empty root but wrong slots in the beginning
		helper.makeStorageTrie(common.Hash{}, hashData([]byte("acc-6")), []string{"key-1", "key-2", "key-3"}, []string{"val-1", "val-2", "val-3"}, true)
		helper.addAccount("acc-6", &Account{Balance: big.NewInt(1), Root: stRoot, CodeHash: emptyCode.Bytes()})
		helper.addSnapStorage("acc-6", []string{"key-1", "key-2", "key-3"}, []string{"badval-1", "val-2", "val-3"})

		// Account seven, non empty root but wrong slots in the middle
		helper.makeStorageTrie(common.Hash{}, hashData([]byte("acc-7")), []string{"key-1", "key-2", "key-3"}, []string{"val-1", "val-2", "val-3"}, true)
		helper.addAccount("acc-7", &Account{Balance: big.NewInt(1), Root: stRoot, CodeHash: emptyCode.Bytes()})
		helper.addSnapStorage("acc-7", []string{"key-1", "key-2", "key-3"}, []string{"val-1", "badval-2", "val-3"})

		// Account eight, non empty root but wrong slots in the end
		helper.makeStorageTrie(common.Hash{}, hashData([]byte("acc-8")), []string{"key-1", "key-2", "key-3"}, []string{"val-1", "val-2", "val-3"}, true)
		helper.addAccount("acc-8", &Account{Balance: big.NewInt(1), Root: stRoot, CodeHash: emptyCode.Bytes()})
		helper.addSnapStorage("acc-8", []string{"key-1", "key-2", "key-3"}, []string{"val-1", "val-2", "badval-3"})

		// Account 9, non empty root but rotated slots
		helper.makeStorageTrie(common.Hash{}, hashData([]byte("acc-9")), []string{"key-1", "key-2", "key-3"}, []string{"val-1", "val-2", "val-3"}, true)
		helper.addAccount("acc-9", &Account{Balance: big.NewInt(1), Root: stRoot, CodeHash: emptyCode.Bytes()})
		helper.addSnapStorage("acc-9", []string{"key-1", "key-2", "key-3"}, []string{"val-1", "val-3", "val-2"})
	}

	// Extra storage slots
	{
		// Account 10, non empty root but extra slots in the beginning
		helper.makeStorageTrie(common.Hash{}, hashData([]byte("acc-10")), []string{"key-1", "key-2", "key-3"}, []string{"val-1", "val-2", "val-3"}, true)
		helper.addAccount("acc-10", &Account{Balance: big.NewInt(1), Root: stRoot, CodeHash: emptyCode.Bytes()})
		helper.addSnapStorage("acc-10", []string{"key-0", "key-1", "key-2", "key-3"}, []string{"val-0", "val-1", "val-2", "val-3"})

		// Account 11, non empty root but extra slots in the middle
		helper.makeStorageTrie(common.Hash{}, hashData([]byte("acc-11")), []string{"key-1", "key-2", "key-3"}, []string{"val-1", "val-2", "val-3"}, true)
		helper.addAccount("acc-11", &Account{Balance: big.NewInt(1), Root: stRoot, CodeHash: emptyCode.Bytes()})
		helper.addSnapStorage("acc-11", []string{"key-1", "key-2", "key-2-1", "key-3"}, []string{"val-1", "val-2", "val-2-1", "val-3"})

		// Account 12, non empty root but extra slots in the end
		helper.makeStorageTrie(common.Hash{}, hashData([]byte("acc-12")), []string{"key-1", "key-2", "key-3"}, []string{"val-1", "val-2", "val-3"}, true)
		helper.addAccount("acc-12", &Account{Balance: big.NewInt(1), Root: stRoot, CodeHash: emptyCode.Bytes()})
		helper.addSnapStorage("acc-12", []string{"key-1", "key-2", "key-3", "key-4"}, []string{"val-1", "val-2", "val-3", "val-4"})
	}

	root, snap := helper.CommitAndGenerate()
	t.Logf("Root: %#x\n", root) // Root = 0x8746cce9fd9c658b2cfd639878ed6584b7a2b3e73bb40f607fcfa156002429a0

	select {
	case <-snap.genPending:
		// Snapshot generation succeeded

	case <-time.After(3 * time.Second):
		t.Errorf("Snapshot generation failed")
	}
	checkSnapRoot(t, snap, root)
	// Signal abortion to the generator and wait for it to tear down
	stop := make(chan *generatorStats)
	snap.genAbort <- stop
	<-stop
}

// Tests that snapshot generation with existent flat state, where the flat state
// contains some errors:
// - miss accounts
// - wrong accounts
// - extra accounts
func TestGenerateExistentStateWithWrongAccounts(t *testing.T) {
	helper := newHelper()

	helper.makeStorageTrie(common.Hash{}, hashData([]byte("acc-1")), []string{"key-1", "key-2", "key-3"}, []string{"val-1", "val-2", "val-3"}, true)
	helper.makeStorageTrie(common.Hash{}, hashData([]byte("acc-2")), []string{"key-1", "key-2", "key-3"}, []string{"val-1", "val-2", "val-3"}, true)
	helper.makeStorageTrie(common.Hash{}, hashData([]byte("acc-3")), []string{"key-1", "key-2", "key-3"}, []string{"val-1", "val-2", "val-3"}, true)
	helper.makeStorageTrie(common.Hash{}, hashData([]byte("acc-4")), []string{"key-1", "key-2", "key-3"}, []string{"val-1", "val-2", "val-3"}, true)
	stRoot := helper.makeStorageTrie(common.Hash{}, hashData([]byte("acc-6")), []string{"key-1", "key-2", "key-3"}, []string{"val-1", "val-2", "val-3"}, true)

	// Trie accounts [acc-1, acc-2, acc-3, acc-4, acc-6]
	// Extra accounts [acc-0, acc-5, acc-7]

	// Missing accounts, only in the trie
	{
		helper.addTrieAccount("acc-1", &Account{Balance: big.NewInt(1), Root: stRoot, CodeHash: emptyCode.Bytes()}) // Beginning
		helper.addTrieAccount("acc-4", &Account{Balance: big.NewInt(1), Root: stRoot, CodeHash: emptyCode.Bytes()}) // Middle
		helper.addTrieAccount("acc-6", &Account{Balance: big.NewInt(1), Root: stRoot, CodeHash: emptyCode.Bytes()}) // End
	}

	// Wrong accounts
	{
		helper.addTrieAccount("acc-2", &Account{Balance: big.NewInt(1), Root: stRoot, CodeHash: emptyCode.Bytes()})
		helper.addSnapAccount("acc-2", &Account{Balance: big.NewInt(1), Root: stRoot, CodeHash: common.Hex2Bytes("0x1234")})

		helper.addTrieAccount("acc-3", &Account{Balance: big.NewInt(1), Root: stRoot, CodeHash: emptyCode.Bytes()})
		helper.addSnapAccount("acc-3", &Account{Balance: big.NewInt(1), Root: emptyRoot.Bytes(), CodeHash: emptyCode.Bytes()})
	}

	// Extra accounts, only in the snap
	{
		helper.addSnapAccount("acc-0", &Account{Balance: big.NewInt(1), Root: stRoot, CodeHash: emptyRoot.Bytes()})                     // before the beginning
		helper.addSnapAccount("acc-5", &Account{Balance: big.NewInt(1), Root: emptyRoot.Bytes(), CodeHash: common.Hex2Bytes("0x1234")}) // Middle
		helper.addSnapAccount("acc-7", &Account{Balance: big.NewInt(1), Root: emptyRoot.Bytes(), CodeHash: emptyRoot.Bytes()})          // after the end
	}

	root, snap := helper.CommitAndGenerate()
	t.Logf("Root: %#x\n", root) // Root = 0x825891472281463511e7ebcc7f109e4f9200c20fa384754e11fd605cd98464e8

	select {
	case <-snap.genPending:
		// Snapshot generation succeeded

	case <-time.After(3 * time.Second):
		t.Errorf("Snapshot generation failed")
	}
	checkSnapRoot(t, snap, root)

	// Signal abortion to the generator and wait for it to tear down
	stop := make(chan *generatorStats)
	snap.genAbort <- stop
	<-stop
}

// Tests that snapshot generation errors out correctly in case of a missing trie
// node in the account trie.
func TestGenerateCorruptAccountTrie(t *testing.T) {
	// We can't use statedb to make a test trie (circular dependency), so make
	// a fake one manually. We're going with a small account trie of 3 accounts,
	// without any storage slots to keep the test smaller.
	helper := newHelper()

	helper.addTrieAccount("acc-1", &Account{Balance: big.NewInt(1), Root: emptyRoot.Bytes(), CodeHash: emptyCode.Bytes()}) // 0xc7a30f39aff471c95d8a837497ad0e49b65be475cc0953540f80cfcdbdcd9074
	helper.addTrieAccount("acc-2", &Account{Balance: big.NewInt(2), Root: emptyRoot.Bytes(), CodeHash: emptyCode.Bytes()}) // 0x65145f923027566669a1ae5ccac66f945b55ff6eaeb17d2ea8e048b7d381f2d7
	helper.addTrieAccount("acc-3", &Account{Balance: big.NewInt(3), Root: emptyRoot.Bytes(), CodeHash: emptyCode.Bytes()}) // 0x19ead688e907b0fab07176120dceec244a72aff2f0aa51e8b827584e378772f4

	root := helper.Commit() // Root: 0xa04693ea110a31037fb5ee814308a6f1d76bdab0b11676bdf4541d2de55ba978

	// Delete an account trie leaf and ensure the generator chokes
	helper.triedb.Commit(root, false, nil)
	helper.diskdb.Delete(common.HexToHash("0x65145f923027566669a1ae5ccac66f945b55ff6eaeb17d2ea8e048b7d381f2d7").Bytes())

	snap := generateSnapshot(helper.diskdb, helper.triedb, 16, root)
	select {
	case <-snap.genPending:
		// Snapshot generation succeeded
		t.Errorf("Snapshot generated against corrupt account trie")

	case <-time.After(time.Second):
		// Not generated fast enough, hopefully blocked inside on missing trie node fail
	}
	// Signal abortion to the generator and wait for it to tear down
	stop := make(chan *generatorStats)
	snap.genAbort <- stop
	<-stop
}

// Tests that snapshot generation errors out correctly in case of a missing root
// trie node for a storage trie. It's similar to internal corruption but it is
// handled differently inside the generator.
func TestGenerateMissingStorageTrie(t *testing.T) {
	// We can't use statedb to make a test trie (circular dependency), so make
	// a fake one manually. We're going with a small account trie of 3 accounts,
	// two of which also has the same 3-slot storage trie attached.
	helper := newHelper()

	stRoot := helper.makeStorageTrie(common.Hash{}, hashData([]byte("acc-1")), []string{"key-1", "key-2", "key-3"}, []string{"val-1", "val-2", "val-3"}, true) // 0xddefcd9376dd029653ef384bd2f0a126bb755fe84fdcc9e7cf421ba454f2bc67
	helper.addTrieAccount("acc-1", &Account{Balance: big.NewInt(1), Root: stRoot, CodeHash: emptyCode.Bytes()})                                                // 0x9250573b9c18c664139f3b6a7a8081b7d8f8916a8fcc5d94feec6c29f5fd4e9e
	helper.addTrieAccount("acc-2", &Account{Balance: big.NewInt(2), Root: emptyRoot.Bytes(), CodeHash: emptyCode.Bytes()})                                     // 0x65145f923027566669a1ae5ccac66f945b55ff6eaeb17d2ea8e048b7d381f2d7
	stRoot = helper.makeStorageTrie(common.Hash{}, hashData([]byte("acc-3")), []string{"key-1", "key-2", "key-3"}, []string{"val-1", "val-2", "val-3"}, true)
	helper.addTrieAccount("acc-3", &Account{Balance: big.NewInt(3), Root: stRoot, CodeHash: emptyCode.Bytes()}) // 0x50815097425d000edfc8b3a4a13e175fc2bdcfee8bdfbf2d1ff61041d3c235b2

	root := helper.Commit()

	// Delete a storage trie root and ensure the generator chokes
	helper.diskdb.Delete(stRoot)

	snap := generateSnapshot(helper.diskdb, helper.triedb, 16, root)
	select {
	case <-snap.genPending:
		// Snapshot generation succeeded
		t.Errorf("Snapshot generated against corrupt storage trie")

	case <-time.After(time.Second):
		// Not generated fast enough, hopefully blocked inside on missing trie node fail
	}
	// Signal abortion to the generator and wait for it to tear down
	stop := make(chan *generatorStats)
	snap.genAbort <- stop
	<-stop
}

// Tests that snapshot generation errors out correctly in case of a missing trie
// node in a storage trie.
func TestGenerateCorruptStorageTrie(t *testing.T) {
	// We can't use statedb to make a test trie (circular dependency), so make
	// a fake one manually. We're going with a small account trie of 3 accounts,
	// two of which also has the same 3-slot storage trie attached.
	helper := newHelper()

	stRoot := helper.makeStorageTrie(common.Hash{}, hashData([]byte("acc-1")), []string{"key-1", "key-2", "key-3"}, []string{"val-1", "val-2", "val-3"}, true) // 0xddefcd9376dd029653ef384bd2f0a126bb755fe84fdcc9e7cf421ba454f2bc67
	helper.addTrieAccount("acc-1", &Account{Balance: big.NewInt(1), Root: stRoot, CodeHash: emptyCode.Bytes()})                                                // 0x9250573b9c18c664139f3b6a7a8081b7d8f8916a8fcc5d94feec6c29f5fd4e9e
	helper.addTrieAccount("acc-2", &Account{Balance: big.NewInt(2), Root: emptyRoot.Bytes(), CodeHash: emptyCode.Bytes()})                                     // 0x65145f923027566669a1ae5ccac66f945b55ff6eaeb17d2ea8e048b7d381f2d7
	stRoot = helper.makeStorageTrie(common.Hash{}, hashData([]byte("acc-3")), []string{"key-1", "key-2", "key-3"}, []string{"val-1", "val-2", "val-3"}, true)
	helper.addTrieAccount("acc-3", &Account{Balance: big.NewInt(3), Root: stRoot, CodeHash: emptyCode.Bytes()}) // 0x50815097425d000edfc8b3a4a13e175fc2bdcfee8bdfbf2d1ff61041d3c235b2

	root := helper.Commit()

	// Delete a storage trie leaf and ensure the generator chokes
	helper.diskdb.Delete(common.HexToHash("0x18a0f4d79cff4459642dd7604f303886ad9d77c30cf3d7d7cedb3a693ab6d371").Bytes())

	snap := generateSnapshot(helper.diskdb, helper.triedb, 16, root)
	select {
	case <-snap.genPending:
		// Snapshot generation succeeded
		t.Errorf("Snapshot generated against corrupt storage trie")

	case <-time.After(time.Second):
		// Not generated fast enough, hopefully blocked inside on missing trie node fail
	}
	// Signal abortion to the generator and wait for it to tear down
	stop := make(chan *generatorStats)
	snap.genAbort <- stop
	<-stop
}

// Tests that snapshot generation when an extra account with storage exists in the snap state.
func TestGenerateWithExtraAccounts(t *testing.T) {
	helper := newHelper()
	{
		// Account one in the trie
		stRoot := helper.makeStorageTrie(common.Hash{}, hashData([]byte("acc-1")),
			[]string{"key-1", "key-2", "key-3", "key-4", "key-5"},
			[]string{"val-1", "val-2", "val-3", "val-4", "val-5"},
			true,
		)
		acc := &Account{Balance: big.NewInt(1), Root: stRoot, CodeHash: emptyCode.Bytes()}
		val, _ := rlp.EncodeToBytes(acc)
		helper.accTrie.Update([]byte("acc-1"), val) // 0x9250573b9c18c664139f3b6a7a8081b7d8f8916a8fcc5d94feec6c29f5fd4e9e

		// Identical in the snap
		key := hashData([]byte("acc-1"))
		rawdb.WriteAccountSnapshot(helper.triedb.DiskDB(), key, val)
		rawdb.WriteStorageSnapshot(helper.triedb.DiskDB(), key, hashData([]byte("key-1")), []byte("val-1"))
		rawdb.WriteStorageSnapshot(helper.triedb.DiskDB(), key, hashData([]byte("key-2")), []byte("val-2"))
		rawdb.WriteStorageSnapshot(helper.triedb.DiskDB(), key, hashData([]byte("key-3")), []byte("val-3"))
		rawdb.WriteStorageSnapshot(helper.triedb.DiskDB(), key, hashData([]byte("key-4")), []byte("val-4"))
		rawdb.WriteStorageSnapshot(helper.triedb.DiskDB(), key, hashData([]byte("key-5")), []byte("val-5"))
	}
	{
		// Account two exists only in the snapshot
		stRoot := helper.makeStorageTrie(common.Hash{}, hashData([]byte("acc-2")),
			[]string{"key-1", "key-2", "key-3", "key-4", "key-5"},
			[]string{"val-1", "val-2", "val-3", "val-4", "val-5"},
			true,
		)
		acc := &Account{Balance: big.NewInt(1), Root: stRoot, CodeHash: emptyCode.Bytes()}
		val, _ := rlp.EncodeToBytes(acc)
		key := hashData([]byte("acc-2"))
		rawdb.WriteAccountSnapshot(helper.triedb.DiskDB(), key, val)
		rawdb.WriteStorageSnapshot(helper.triedb.DiskDB(), key, hashData([]byte("b-key-1")), []byte("b-val-1"))
		rawdb.WriteStorageSnapshot(helper.triedb.DiskDB(), key, hashData([]byte("b-key-2")), []byte("b-val-2"))
		rawdb.WriteStorageSnapshot(helper.triedb.DiskDB(), key, hashData([]byte("b-key-3")), []byte("b-val-3"))
	}
	root := helper.Commit()

	// To verify the test: If we now inspect the snap db, there should exist extraneous storage items
	if data := rawdb.ReadStorageSnapshot(helper.triedb.DiskDB(), hashData([]byte("acc-2")), hashData([]byte("b-key-1"))); data == nil {
		t.Fatalf("expected snap storage to exist")
	}
	snap := generateSnapshot(helper.diskdb, helper.triedb, 16, root)
	select {
	case <-snap.genPending:
		// Snapshot generation succeeded

	case <-time.After(3 * time.Second):
		t.Errorf("Snapshot generation failed")
	}
	checkSnapRoot(t, snap, root)

	// Signal abortion to the generator and wait for it to tear down
	stop := make(chan *generatorStats)
	snap.genAbort <- stop
	<-stop
	// If we now inspect the snap db, there should exist no extraneous storage items
	if data := rawdb.ReadStorageSnapshot(helper.triedb.DiskDB(), hashData([]byte("acc-2")), hashData([]byte("b-key-1"))); data != nil {
		t.Fatalf("expected slot to be removed, got %v", string(data))
	}
}

func enableLogging() {
	log.Root().SetHandler(log.LvlFilterHandler(log.LvlTrace, log.StreamHandler(os.Stderr, log.TerminalFormat(true))))
}

// Tests that snapshot generation when an extra account with storage exists in the snap state.
func TestGenerateWithManyExtraAccounts(t *testing.T) {
	if false {
		enableLogging()
	}
	helper := newHelper()
	{
		// Account one in the trie
		stRoot := helper.makeStorageTrie(common.Hash{}, hashData([]byte("acc-1")),
			[]string{"key-1", "key-2", "key-3"},
			[]string{"val-1", "val-2", "val-3"},
			true,
		)
		acc := &Account{Balance: big.NewInt(1), Root: stRoot, CodeHash: emptyCode.Bytes()}
		val, _ := rlp.EncodeToBytes(acc)
		helper.accTrie.Update([]byte("acc-1"), val) // 0x9250573b9c18c664139f3b6a7a8081b7d8f8916a8fcc5d94feec6c29f5fd4e9e

		// Identical in the snap
		key := hashData([]byte("acc-1"))
		rawdb.WriteAccountSnapshot(helper.diskdb, key, val)
		rawdb.WriteStorageSnapshot(helper.diskdb, key, hashData([]byte("key-1")), []byte("val-1"))
		rawdb.WriteStorageSnapshot(helper.diskdb, key, hashData([]byte("key-2")), []byte("val-2"))
		rawdb.WriteStorageSnapshot(helper.diskdb, key, hashData([]byte("key-3")), []byte("val-3"))
	}
	{
		// 100 accounts exist only in snapshot
		for i := 0; i < 1000; i++ {
			//acc := &Account{Balance: big.NewInt(int64(i)), Root: stTrie.Hash().Bytes(), CodeHash: emptyCode.Bytes()}
			acc := &Account{Balance: big.NewInt(int64(i)), Root: emptyRoot.Bytes(), CodeHash: emptyCode.Bytes()}
			val, _ := rlp.EncodeToBytes(acc)
			key := hashData([]byte(fmt.Sprintf("acc-%d", i)))
			rawdb.WriteAccountSnapshot(helper.diskdb, key, val)
		}
	}
	root, snap := helper.CommitAndGenerate()
	select {
	case <-snap.genPending:
		// Snapshot generation succeeded

	case <-time.After(3 * time.Second):
		t.Errorf("Snapshot generation failed")
	}
	checkSnapRoot(t, snap, root)
	// Signal abortion to the generator and wait for it to tear down
	stop := make(chan *generatorStats)
	snap.genAbort <- stop
	<-stop
}

// Tests this case
// maxAccountRange 3
// snapshot-accounts: 01, 02, 03, 04, 05, 06, 07
// trie-accounts:             03,             07
//
// We iterate three snapshot storage slots (max = 3) from the database. They are 0x01, 0x02, 0x03.
// The trie has a lot of deletions.
// So in trie, we iterate 2 entries 0x03, 0x07. We create the 0x07 in the database and abort the procedure, because the trie is exhausted.
// But in the database, we still have the stale storage slots 0x04, 0x05. They are not iterated yet, but the procedure is finished.
func TestGenerateWithExtraBeforeAndAfter(t *testing.T) {
	accountCheckRange = 3
	if false {
		enableLogging()
	}
	helper := newHelper()
	{
		acc := &Account{Balance: big.NewInt(1), Root: emptyRoot.Bytes(), CodeHash: emptyCode.Bytes()}
		val, _ := rlp.EncodeToBytes(acc)
		helper.accTrie.Update(common.HexToHash("0x03").Bytes(), val)
		helper.accTrie.Update(common.HexToHash("0x07").Bytes(), val)

		rawdb.WriteAccountSnapshot(helper.diskdb, common.HexToHash("0x01"), val)
		rawdb.WriteAccountSnapshot(helper.diskdb, common.HexToHash("0x02"), val)
		rawdb.WriteAccountSnapshot(helper.diskdb, common.HexToHash("0x03"), val)
		rawdb.WriteAccountSnapshot(helper.diskdb, common.HexToHash("0x04"), val)
		rawdb.WriteAccountSnapshot(helper.diskdb, common.HexToHash("0x05"), val)
		rawdb.WriteAccountSnapshot(helper.diskdb, common.HexToHash("0x06"), val)
		rawdb.WriteAccountSnapshot(helper.diskdb, common.HexToHash("0x07"), val)
	}
	root, snap := helper.CommitAndGenerate()
	select {
	case <-snap.genPending:
		// Snapshot generation succeeded

	case <-time.After(3 * time.Second):
		t.Errorf("Snapshot generation failed")
	}
	checkSnapRoot(t, snap, root)
	// Signal abortion to the generator and wait for it to tear down
	stop := make(chan *generatorStats)
	snap.genAbort <- stop
	<-stop
}

// TestGenerateWithMalformedSnapdata tests what happes if we have some junk
// in the snapshot database, which cannot be parsed back to an account
func TestGenerateWithMalformedSnapdata(t *testing.T) {
	accountCheckRange = 3
	if false {
		enableLogging()
	}
	helper := newHelper()
	{
		acc := &Account{Balance: big.NewInt(1), Root: emptyRoot.Bytes(), CodeHash: emptyCode.Bytes()}
		val, _ := rlp.EncodeToBytes(acc)
		helper.accTrie.Update(common.HexToHash("0x03").Bytes(), val)

		junk := make([]byte, 100)
		copy(junk, []byte{0xde, 0xad})
		rawdb.WriteAccountSnapshot(helper.diskdb, common.HexToHash("0x02"), junk)
		rawdb.WriteAccountSnapshot(helper.diskdb, common.HexToHash("0x03"), junk)
		rawdb.WriteAccountSnapshot(helper.diskdb, common.HexToHash("0x04"), junk)
		rawdb.WriteAccountSnapshot(helper.diskdb, common.HexToHash("0x05"), junk)
	}
	root, snap := helper.CommitAndGenerate()
	select {
	case <-snap.genPending:
		// Snapshot generation succeeded

	case <-time.After(3 * time.Second):
		t.Errorf("Snapshot generation failed")
	}
	checkSnapRoot(t, snap, root)
	// Signal abortion to the generator and wait for it to tear down
	stop := make(chan *generatorStats)
	snap.genAbort <- stop
	<-stop
	// If we now inspect the snap db, there should exist no extraneous storage items
	if data := rawdb.ReadStorageSnapshot(helper.diskdb, hashData([]byte("acc-2")), hashData([]byte("b-key-1"))); data != nil {
		t.Fatalf("expected slot to be removed, got %v", string(data))
	}
}

func TestGenerateFromEmptySnap(t *testing.T) {
	//enableLogging()
	accountCheckRange = 10
	storageCheckRange = 20
	helper := newHelper()
	// Add 1K accounts to the trie
	for i := 0; i < 400; i++ {
		stRoot := helper.makeStorageTrie(common.Hash{}, hashData([]byte(fmt.Sprintf("acc-%d", i))), []string{"key-1", "key-2", "key-3"}, []string{"val-1", "val-2", "val-3"}, true)
		helper.addTrieAccount(fmt.Sprintf("acc-%d", i),
			&Account{Balance: big.NewInt(1), Root: stRoot, CodeHash: emptyCode.Bytes()})
	}
	root, snap := helper.CommitAndGenerate()
	t.Logf("Root: %#x\n", root) // Root: 0x6f7af6d2e1a1bf2b84a3beb3f8b64388465fbc1e274ca5d5d3fc787ca78f59e4

	select {
	case <-snap.genPending:
		// Snapshot generation succeeded

	case <-time.After(3 * time.Second):
		t.Errorf("Snapshot generation failed")
	}
	checkSnapRoot(t, snap, root)
	// Signal abortion to the generator and wait for it to tear down
	stop := make(chan *generatorStats)
	snap.genAbort <- stop
	<-stop
}

// Tests that snapshot generation with existent flat state, where the flat state
// storage is correct, but incomplete.
// The incomplete part is on the second range
// snap: [ 0x01, 0x02, 0x03, 0x04] , [ 0x05, 0x06, 0x07, {missing}] (with storageCheck = 4)
// trie:  0x01, 0x02, 0x03, 0x04,  0x05, 0x06, 0x07, 0x08
// This hits a case where the snap verification passes, but there are more elements in the trie
// which we must also add.
func TestGenerateWithIncompleteStorage(t *testing.T) {
	storageCheckRange = 4
	helper := newHelper()
	stKeys := []string{"1", "2", "3", "4", "5", "6", "7", "8"}
	stVals := []string{"v1", "v2", "v3", "v4", "v5", "v6", "v7", "v8"}
	// We add 8 accounts, each one is missing exactly one of the storage slots. This means
	// we don't have to order the keys and figure out exactly which hash-key winds up
	// on the sensitive spots at the boundaries
	for i := 0; i < 8; i++ {
		accKey := fmt.Sprintf("acc-%d", i)
		stRoot := helper.makeStorageTrie(common.Hash{}, hashData([]byte(accKey)), stKeys, stVals, true)
		helper.addAccount(accKey, &Account{Balance: big.NewInt(int64(i)), Root: stRoot, CodeHash: emptyCode.Bytes()})
		var moddedKeys []string
		var moddedVals []string
		for ii := 0; ii < 8; ii++ {
			if ii != i {
				moddedKeys = append(moddedKeys, stKeys[ii])
				moddedVals = append(moddedVals, stVals[ii])
			}
		}
		helper.addSnapStorage(accKey, moddedKeys, moddedVals)
	}
	root, snap := helper.CommitAndGenerate()
	t.Logf("Root: %#x\n", root) // Root: 0xca73f6f05ba4ca3024ef340ef3dfca8fdabc1b677ff13f5a9571fd49c16e67ff

	select {
	case <-snap.genPending:
		// Snapshot generation succeeded

	case <-time.After(3 * time.Second):
		t.Errorf("Snapshot generation failed")
	}
	checkSnapRoot(t, snap, root)
	// Signal abortion to the generator and wait for it to tear down
	stop := make(chan *generatorStats)
	snap.genAbort <- stop
	<-stop
}

func incKey(key []byte) []byte {
	for i := len(key) - 1; i >= 0; i-- {
		key[i]++
		if key[i] != 0x0 {
			break
		}
	}
	return key
}

func decKey(key []byte) []byte {
	for i := len(key) - 1; i >= 0; i-- {
		key[i]--
		if key[i] != 0xff {
			break
		}
	}
	return key
}

func populateDangling(disk ethdb.KeyValueStore) {
	populate := func(accountHash common.Hash, keys []string, vals []string) {
		for i, key := range keys {
			rawdb.WriteStorageSnapshot(disk, accountHash, hashData([]byte(key)), []byte(vals[i]))
		}
	}
	// Dangling storages of the "first" account
	populate(common.Hash{}, []string{"key-1", "key-2", "key-3"}, []string{"val-1", "val-2", "val-3"})

	// Dangling storages of the "last" account
	populate(common.HexToHash("ffffffffffffffffffffffffffffffffffffffffffffffffffffffffffffffff"), []string{"key-1", "key-2", "key-3"}, []string{"val-1", "val-2", "val-3"})

	// Dangling storages around the account 1
	hash := decKey(hashData([]byte("acc-1")).Bytes())
	populate(common.BytesToHash(hash), []string{"key-1", "key-2", "key-3"}, []string{"val-1", "val-2", "val-3"})
	hash = incKey(hashData([]byte("acc-1")).Bytes())
	populate(common.BytesToHash(hash), []string{"key-1", "key-2", "key-3"}, []string{"val-1", "val-2", "val-3"})

	// Dangling storages around the account 2
	hash = decKey(hashData([]byte("acc-2")).Bytes())
	populate(common.BytesToHash(hash), []string{"key-1", "key-2", "key-3"}, []string{"val-1", "val-2", "val-3"})
	hash = incKey(hashData([]byte("acc-2")).Bytes())
	populate(common.BytesToHash(hash), []string{"key-1", "key-2", "key-3"}, []string{"val-1", "val-2", "val-3"})

	// Dangling storages around the account 3
	hash = decKey(hashData([]byte("acc-3")).Bytes())
	populate(common.BytesToHash(hash), []string{"key-1", "key-2", "key-3"}, []string{"val-1", "val-2", "val-3"})
	hash = incKey(hashData([]byte("acc-3")).Bytes())
	populate(common.BytesToHash(hash), []string{"key-1", "key-2", "key-3"}, []string{"val-1", "val-2", "val-3"})

	// Dangling storages of the random account
	populate(randomHash(), []string{"key-1", "key-2", "key-3"}, []string{"val-1", "val-2", "val-3"})
	populate(randomHash(), []string{"key-1", "key-2", "key-3"}, []string{"val-1", "val-2", "val-3"})
	populate(randomHash(), []string{"key-1", "key-2", "key-3"}, []string{"val-1", "val-2", "val-3"})
}

// Tests that snapshot generation with dangling storages. Dangling storage means
// the storage data is existent while the corresponding account data is missing.
//
// This test will populate some dangling storages to see if they can be cleaned up.
func TestGenerateCompleteSnapshotWithDanglingStorage(t *testing.T) {
	var helper = newHelper()

	stRoot := helper.makeStorageTrie(common.Hash{}, hashData([]byte("acc-1")), []string{"key-1", "key-2", "key-3"}, []string{"val-1", "val-2", "val-3"}, true)
	helper.addAccount("acc-1", &Account{Balance: big.NewInt(1), Root: stRoot, CodeHash: emptyCode.Bytes()})
	helper.addAccount("acc-2", &Account{Balance: big.NewInt(1), Root: emptyRoot.Bytes(), CodeHash: emptyCode.Bytes()})

	helper.makeStorageTrie(common.Hash{}, hashData([]byte("acc-3")), []string{"key-1", "key-2", "key-3"}, []string{"val-1", "val-2", "val-3"}, true)
	helper.addAccount("acc-3", &Account{Balance: big.NewInt(1), Root: stRoot, CodeHash: emptyCode.Bytes()})

	helper.addSnapStorage("acc-1", []string{"key-1", "key-2", "key-3"}, []string{"val-1", "val-2", "val-3"})
	helper.addSnapStorage("acc-3", []string{"key-1", "key-2", "key-3"}, []string{"val-1", "val-2", "val-3"})

	populateDangling(helper.diskdb)

	root, snap := helper.CommitAndGenerate()
	select {
	case <-snap.genPending:
		// Snapshot generation succeeded

	case <-time.After(3 * time.Second):
		t.Errorf("Snapshot generation failed")
	}
	checkSnapRoot(t, snap, root)

	// Signal abortion to the generator and wait for it to tear down
	stop := make(chan *generatorStats)
	snap.genAbort <- stop
	<-stop
}

// Tests that snapshot generation with dangling storages. Dangling storage means
// the storage data is existent while the corresponding account data is missing.
//
// This test will populate some dangling storages to see if they can be cleaned up.
func TestGenerateBrokenSnapshotWithDanglingStorage(t *testing.T) {
	var helper = newHelper()

	stRoot := helper.makeStorageTrie(common.Hash{}, hashData([]byte("acc-1")), []string{"key-1", "key-2", "key-3"}, []string{"val-1", "val-2", "val-3"}, true)
	helper.addTrieAccount("acc-1", &Account{Balance: big.NewInt(1), Root: stRoot, CodeHash: emptyCode.Bytes()})
	helper.addTrieAccount("acc-2", &Account{Balance: big.NewInt(2), Root: emptyRoot.Bytes(), CodeHash: emptyCode.Bytes()})

	helper.makeStorageTrie(common.Hash{}, hashData([]byte("acc-3")), []string{"key-1", "key-2", "key-3"}, []string{"val-1", "val-2", "val-3"}, true)
	helper.addTrieAccount("acc-3", &Account{Balance: big.NewInt(3), Root: stRoot, CodeHash: emptyCode.Bytes()})

	populateDangling(helper.diskdb)

	root, snap := helper.CommitAndGenerate()
	select {
	case <-snap.genPending:
		// Snapshot generation succeeded

	case <-time.After(3 * time.Second):
		t.Errorf("Snapshot generation failed")
	}
	checkSnapRoot(t, snap, root)

	// Signal abortion to the generator and wait for it to tear down
	stop := make(chan *generatorStats)
	snap.genAbort <- stop
	<-stop
}<|MERGE_RESOLUTION|>--- conflicted
+++ resolved
@@ -142,12 +142,8 @@
 type testHelper struct {
 	diskdb  ethdb.Database
 	triedb  *trie.Database
-<<<<<<< HEAD
 	accTrie *trie.StateTrie
-=======
-	accTrie *trie.SecureTrie
 	nodes   *trie.MergedNodeSet
->>>>>>> 8b53b92e
 }
 
 func newHelper() *testHelper {
