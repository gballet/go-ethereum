// Copyright 2020 The go-ethereum Authors
// This file is part of the go-ethereum library.
//
// The go-ethereum library is free software: you can redistribute it and/or modify
// it under the terms of the GNU Lesser General Public License as published by
// the Free Software Foundation, either version 3 of the License, or
// (at your option) any later version.
//
// The go-ethereum library is distributed in the hope that it will be useful,
// but WITHOUT ANY WARRANTY; without even the implied warranty of
// MERCHANTABILITY or FITNESS FOR A PARTICULAR PURPOSE. See the
// GNU Lesser General Public License for more details.
//
// You should have received a copy of the GNU Lesser General Public License
// along with the go-ethereum library. If not, see <http://www.gnu.org/licenses/>.

package core

import (
<<<<<<< HEAD
	"bytes"
=======
>>>>>>> 2a753aba
	"crypto/ecdsa"

	//"fmt"
	"math/big"
	//"os"
	"testing"

	"github.com/ethereum/go-ethereum/common"
	"github.com/ethereum/go-ethereum/common/math"
	"github.com/ethereum/go-ethereum/consensus"
	"github.com/ethereum/go-ethereum/consensus/beacon"
	"github.com/ethereum/go-ethereum/consensus/ethash"
	"github.com/ethereum/go-ethereum/consensus/misc/eip1559"
	"github.com/ethereum/go-ethereum/consensus/misc/eip4844"
	"github.com/ethereum/go-ethereum/core/rawdb"
	"github.com/ethereum/go-ethereum/core/types"
	"github.com/ethereum/go-ethereum/core/vm"
	"github.com/ethereum/go-ethereum/crypto"
	"github.com/ethereum/go-ethereum/params"

	//"github.com/ethereum/go-ethereum/rlp"
	"github.com/ethereum/go-ethereum/trie"
	"github.com/holiman/uint256"
	"golang.org/x/crypto/sha3"
)

func u64(val uint64) *uint64 { return &val }

// TestStateProcessorErrors tests the output from the 'core' errors
// as defined in core/error.go. These errors are generated when the
// blockchain imports bad blocks, meaning blocks which have valid headers but
// contain invalid transactions
func TestStateProcessorErrors(t *testing.T) {
	var (
		config = &params.ChainConfig{
			ChainID:                       big.NewInt(1),
			HomesteadBlock:                big.NewInt(0),
			EIP150Block:                   big.NewInt(0),
			EIP155Block:                   big.NewInt(0),
			EIP158Block:                   big.NewInt(0),
			ByzantiumBlock:                big.NewInt(0),
			ConstantinopleBlock:           big.NewInt(0),
			PetersburgBlock:               big.NewInt(0),
			IstanbulBlock:                 big.NewInt(0),
			MuirGlacierBlock:              big.NewInt(0),
			BerlinBlock:                   big.NewInt(0),
			LondonBlock:                   big.NewInt(0),
			Ethash:                        new(params.EthashConfig),
			TerminalTotalDifficulty:       big.NewInt(0),
			TerminalTotalDifficultyPassed: true,
			ShanghaiTime:                  new(uint64),
			CancunTime:                    new(uint64),
		}
		signer  = types.LatestSigner(config)
		key1, _ = crypto.HexToECDSA("b71c71a67e1177ad4e901695e1b4b9ee17ae16c6668d313eac2f96dbcda3f291")
		key2, _ = crypto.HexToECDSA("0202020202020202020202020202020202020202020202020202002020202020")
	)
	var makeTx = func(key *ecdsa.PrivateKey, nonce uint64, to common.Address, amount *big.Int, gasLimit uint64, gasPrice *big.Int, data []byte) *types.Transaction {
		tx, _ := types.SignTx(types.NewTransaction(nonce, to, amount, gasLimit, gasPrice, data), signer, key)
		return tx
	}
	var mkDynamicTx = func(nonce uint64, to common.Address, gasLimit uint64, gasTipCap, gasFeeCap *big.Int) *types.Transaction {
		tx, _ := types.SignTx(types.NewTx(&types.DynamicFeeTx{
			Nonce:     nonce,
			GasTipCap: gasTipCap,
			GasFeeCap: gasFeeCap,
			Gas:       gasLimit,
			To:        &to,
			Value:     big.NewInt(0),
		}), signer, key1)
		return tx
	}
	var mkDynamicCreationTx = func(nonce uint64, gasLimit uint64, gasTipCap, gasFeeCap *big.Int, data []byte) *types.Transaction {
		tx, _ := types.SignTx(types.NewTx(&types.DynamicFeeTx{
			Nonce:     nonce,
			GasTipCap: gasTipCap,
			GasFeeCap: gasFeeCap,
			Gas:       gasLimit,
			Value:     big.NewInt(0),
			Data:      data,
		}), signer, key1)
		return tx
	}
	var mkBlobTx = func(nonce uint64, to common.Address, gasLimit uint64, gasTipCap, gasFeeCap *big.Int, hashes []common.Hash) *types.Transaction {
		tx, err := types.SignTx(types.NewTx(&types.BlobTx{
			Nonce:      nonce,
			GasTipCap:  uint256.MustFromBig(gasTipCap),
			GasFeeCap:  uint256.MustFromBig(gasFeeCap),
			Gas:        gasLimit,
			To:         to,
			BlobHashes: hashes,
			Value:      new(uint256.Int),
		}), signer, key1)
		if err != nil {
			t.Fatal(err)
		}
		return tx
	}

	{ // Tests against a 'recent' chain definition
		var (
			db    = rawdb.NewMemoryDatabase()
			gspec = &Genesis{
				Config: config,
				Alloc: GenesisAlloc{
					common.HexToAddress("0x71562b71999873DB5b286dF957af199Ec94617F7"): GenesisAccount{
						Balance: big.NewInt(1000000000000000000), // 1 ether
						Nonce:   0,
					},
					common.HexToAddress("0xfd0810DD14796680f72adf1a371963d0745BCc64"): GenesisAccount{
						Balance: big.NewInt(1000000000000000000), // 1 ether
						Nonce:   math.MaxUint64,
					},
				},
			}
			blockchain, _  = NewBlockChain(db, nil, gspec, nil, beacon.New(ethash.NewFaker()), vm.Config{}, nil, nil)
			tooBigInitCode = [params.MaxInitCodeSize + 1]byte{}
		)

		defer blockchain.Stop()
		bigNumber := new(big.Int).SetBytes(common.FromHex("0xffffffffffffffffffffffffffffffffffffffffffffffffffffffffffffffff"))
		tooBigNumber := new(big.Int).Set(bigNumber)
		tooBigNumber.Add(tooBigNumber, common.Big1)
		for i, tt := range []struct {
			txs  []*types.Transaction
			want string
		}{
			{ // ErrNonceTooLow
				txs: []*types.Transaction{
					makeTx(key1, 0, common.Address{}, big.NewInt(0), params.TxGas, big.NewInt(875000000), nil),
					makeTx(key1, 0, common.Address{}, big.NewInt(0), params.TxGas, big.NewInt(875000000), nil),
				},
				want: "could not apply tx 1 [0x0026256b3939ed97e2c4a6f3fce8ecf83bdcfa6d507c47838c308a1fb0436f62]: nonce too low: address 0x71562b71999873DB5b286dF957af199Ec94617F7, tx: 0 state: 1",
			},
			{ // ErrNonceTooHigh
				txs: []*types.Transaction{
					makeTx(key1, 100, common.Address{}, big.NewInt(0), params.TxGas, big.NewInt(875000000), nil),
				},
				want: "could not apply tx 0 [0xdebad714ca7f363bd0d8121c4518ad48fa469ca81b0a081be3d10c17460f751b]: nonce too high: address 0x71562b71999873DB5b286dF957af199Ec94617F7, tx: 100 state: 0",
			},
			{ // ErrNonceMax
				txs: []*types.Transaction{
					makeTx(key2, math.MaxUint64, common.Address{}, big.NewInt(0), params.TxGas, big.NewInt(875000000), nil),
				},
				want: "could not apply tx 0 [0x84ea18d60eb2bb3b040e3add0eb72f757727122cc257dd858c67cb6591a85986]: nonce has max value: address 0xfd0810DD14796680f72adf1a371963d0745BCc64, nonce: 18446744073709551615",
			},
			{ // ErrGasLimitReached
				txs: []*types.Transaction{
					makeTx(key1, 0, common.Address{}, big.NewInt(0), 21000000, big.NewInt(875000000), nil),
				},
				want: "could not apply tx 0 [0xbd49d8dadfd47fb846986695f7d4da3f7b2c48c8da82dbc211a26eb124883de9]: gas limit reached",
			},
			{ // ErrInsufficientFundsForTransfer
				txs: []*types.Transaction{
					makeTx(key1, 0, common.Address{}, big.NewInt(1000000000000000000), params.TxGas, big.NewInt(875000000), nil),
				},
				want: "could not apply tx 0 [0x98c796b470f7fcab40aaef5c965a602b0238e1034cce6fb73823042dd0638d74]: insufficient funds for gas * price + value: address 0x71562b71999873DB5b286dF957af199Ec94617F7 have 1000000000000000000 want 1000018375000000000",
			},
			{ // ErrInsufficientFunds
				txs: []*types.Transaction{
					makeTx(key1, 0, common.Address{}, big.NewInt(0), params.TxGas, big.NewInt(900000000000000000), nil),
				},
				want: "could not apply tx 0 [0x4a69690c4b0cd85e64d0d9ea06302455b01e10a83db964d60281739752003440]: insufficient funds for gas * price + value: address 0x71562b71999873DB5b286dF957af199Ec94617F7 have 1000000000000000000 want 18900000000000000000000",
			},
			// ErrGasUintOverflow
			// One missing 'core' error is ErrGasUintOverflow: "gas uint64 overflow",
			// In order to trigger that one, we'd have to allocate a _huge_ chunk of data, such that the
			// multiplication len(data) +gas_per_byte overflows uint64. Not testable at the moment
			{ // ErrIntrinsicGas
				txs: []*types.Transaction{
					makeTx(key1, 0, common.Address{}, big.NewInt(0), params.TxGas-1000, big.NewInt(875000000), nil),
				},
				want: "could not apply tx 0 [0xcf3b049a0b516cb4f9274b3e2a264359e2ba53b2fb64b7bda2c634d5c9d01fca]: intrinsic gas too low: have 20000, want 21000",
			},
			{ // ErrGasLimitReached
				txs: []*types.Transaction{
					makeTx(key1, 0, common.Address{}, big.NewInt(0), params.TxGas*1000, big.NewInt(875000000), nil),
				},
				want: "could not apply tx 0 [0xbd49d8dadfd47fb846986695f7d4da3f7b2c48c8da82dbc211a26eb124883de9]: gas limit reached",
			},
			{ // ErrFeeCapTooLow
				txs: []*types.Transaction{
					mkDynamicTx(0, common.Address{}, params.TxGas, big.NewInt(0), big.NewInt(0)),
				},
				want: "could not apply tx 0 [0xc4ab868fef0c82ae0387b742aee87907f2d0fc528fc6ea0a021459fb0fc4a4a8]: max fee per gas less than block base fee: address 0x71562b71999873DB5b286dF957af199Ec94617F7, maxFeePerGas: 0 baseFee: 875000000",
			},
			{ // ErrTipVeryHigh
				txs: []*types.Transaction{
					mkDynamicTx(0, common.Address{}, params.TxGas, tooBigNumber, big.NewInt(1)),
				},
				want: "could not apply tx 0 [0x15b8391b9981f266b32f3ab7da564bbeb3d6c21628364ea9b32a21139f89f712]: max priority fee per gas higher than 2^256-1: address 0x71562b71999873DB5b286dF957af199Ec94617F7, maxPriorityFeePerGas bit length: 257",
			},
			{ // ErrFeeCapVeryHigh
				txs: []*types.Transaction{
					mkDynamicTx(0, common.Address{}, params.TxGas, big.NewInt(1), tooBigNumber),
				},
				want: "could not apply tx 0 [0x48bc299b83fdb345c57478f239e89814bb3063eb4e4b49f3b6057a69255c16bd]: max fee per gas higher than 2^256-1: address 0x71562b71999873DB5b286dF957af199Ec94617F7, maxFeePerGas bit length: 257",
			},
			{ // ErrTipAboveFeeCap
				txs: []*types.Transaction{
					mkDynamicTx(0, common.Address{}, params.TxGas, big.NewInt(2), big.NewInt(1)),
				},
				want: "could not apply tx 0 [0xf987a31ff0c71895780a7612f965a0c8b056deb54e020bb44fa478092f14c9b4]: max priority fee per gas higher than max fee per gas: address 0x71562b71999873DB5b286dF957af199Ec94617F7, maxPriorityFeePerGas: 2, maxFeePerGas: 1",
			},
			{ // ErrInsufficientFunds
				// Available balance:           1000000000000000000
				// Effective cost:                   18375000021000
				// FeeCap * gas:                1050000000000000000
				// This test is designed to have the effective cost be covered by the balance, but
				// the extended requirement on FeeCap*gas < balance to fail
				txs: []*types.Transaction{
					mkDynamicTx(0, common.Address{}, params.TxGas, big.NewInt(1), big.NewInt(50000000000000)),
				},
				want: "could not apply tx 0 [0x413603cd096a87f41b1660d3ed3e27d62e1da78eac138961c0a1314ed43bd129]: insufficient funds for gas * price + value: address 0x71562b71999873DB5b286dF957af199Ec94617F7 have 1000000000000000000 want 1050000000000000000",
			},
			{ // Another ErrInsufficientFunds, this one to ensure that feecap/tip of max u256 is allowed
				txs: []*types.Transaction{
					mkDynamicTx(0, common.Address{}, params.TxGas, bigNumber, bigNumber),
				},
				want: "could not apply tx 0 [0xd82a0c2519acfeac9a948258c47e784acd20651d9d80f9a1c67b4137651c3a24]: insufficient funds for gas * price + value: address 0x71562b71999873DB5b286dF957af199Ec94617F7 have 1000000000000000000 want 2431633873983640103894990685182446064918669677978451844828609264166175722438635000",
			},
			{ // ErrMaxInitCodeSizeExceeded
				txs: []*types.Transaction{
					mkDynamicCreationTx(0, 500000, common.Big0, big.NewInt(params.InitialBaseFee), tooBigInitCode[:]),
				},
				want: "could not apply tx 0 [0xd491405f06c92d118dd3208376fcee18a57c54bc52063ee4a26b1cf296857c25]: max initcode size exceeded: code size 49153 limit 49152",
			},
			{ // ErrIntrinsicGas: Not enough gas to cover init code
				txs: []*types.Transaction{
					mkDynamicCreationTx(0, 54299, common.Big0, big.NewInt(params.InitialBaseFee), make([]byte, 320)),
				},
				want: "could not apply tx 0 [0xfd49536a9b323769d8472fcb3ebb3689b707a349379baee3e2ee3fe7baae06a1]: intrinsic gas too low: have 54299, want 54300",
			},
			{ // ErrBlobFeeCapTooLow
				txs: []*types.Transaction{
					mkBlobTx(0, common.Address{}, params.TxGas, big.NewInt(1), big.NewInt(1), []common.Hash{(common.Hash{1})}),
				},
				want: "could not apply tx 0 [0x6c11015985ce82db691d7b2d017acda296db88b811c3c60dc71449c76256c716]: max fee per gas less than block base fee: address 0x71562b71999873DB5b286dF957af199Ec94617F7, maxFeePerGas: 1 baseFee: 875000000",
			},
		} {
			block := GenerateBadBlock(gspec.ToBlock(), beacon.New(ethash.NewFaker()), tt.txs, gspec.Config)
			_, err := blockchain.InsertChain(types.Blocks{block})
			if err == nil {
				t.Fatal("block imported without errors")
			}
			if have, want := err.Error(), tt.want; have != want {
				t.Errorf("test %d:\nhave \"%v\"\nwant \"%v\"\n", i, have, want)
			}
		}
	}

	// ErrTxTypeNotSupported, For this, we need an older chain
	{
		var (
			db    = rawdb.NewMemoryDatabase()
			gspec = &Genesis{
				Config: &params.ChainConfig{
					ChainID:             big.NewInt(1),
					HomesteadBlock:      big.NewInt(0),
					EIP150Block:         big.NewInt(0),
					EIP155Block:         big.NewInt(0),
					EIP158Block:         big.NewInt(0),
					ByzantiumBlock:      big.NewInt(0),
					ConstantinopleBlock: big.NewInt(0),
					PetersburgBlock:     big.NewInt(0),
					IstanbulBlock:       big.NewInt(0),
					MuirGlacierBlock:    big.NewInt(0),
				},
				Alloc: GenesisAlloc{
					common.HexToAddress("0x71562b71999873DB5b286dF957af199Ec94617F7"): GenesisAccount{
						Balance: big.NewInt(1000000000000000000), // 1 ether
						Nonce:   0,
					},
				},
			}
			blockchain, _ = NewBlockChain(db, nil, gspec, nil, ethash.NewFaker(), vm.Config{}, nil, nil)
		)
		defer blockchain.Stop()
		for i, tt := range []struct {
			txs  []*types.Transaction
			want string
		}{
			{ // ErrTxTypeNotSupported
				txs: []*types.Transaction{
					mkDynamicTx(0, common.Address{}, params.TxGas-1000, big.NewInt(0), big.NewInt(0)),
				},
				want: "could not apply tx 0 [0x88626ac0d53cb65308f2416103c62bb1f18b805573d4f96a3640bbbfff13c14f]: transaction type not supported",
			},
		} {
			block := GenerateBadBlock(gspec.ToBlock(), ethash.NewFaker(), tt.txs, gspec.Config)
			_, err := blockchain.InsertChain(types.Blocks{block})
			if err == nil {
				t.Fatal("block imported without errors")
			}
			if have, want := err.Error(), tt.want; have != want {
				t.Errorf("test %d:\nhave \"%v\"\nwant \"%v\"\n", i, have, want)
			}
		}
	}

	// ErrSenderNoEOA, for this we need the sender to have contract code
	{
		var (
			db    = rawdb.NewMemoryDatabase()
			gspec = &Genesis{
				Config: config,
				Alloc: GenesisAlloc{
					common.HexToAddress("0x71562b71999873DB5b286dF957af199Ec94617F7"): GenesisAccount{
						Balance: big.NewInt(1000000000000000000), // 1 ether
						Nonce:   0,
						Code:    common.FromHex("0xB0B0FACE"),
					},
				},
			}
			blockchain, _ = NewBlockChain(db, nil, gspec, nil, beacon.New(ethash.NewFaker()), vm.Config{}, nil, nil)
		)
		defer blockchain.Stop()
		for i, tt := range []struct {
			txs  []*types.Transaction
			want string
		}{
			{ // ErrSenderNoEOA
				txs: []*types.Transaction{
					mkDynamicTx(0, common.Address{}, params.TxGas-1000, big.NewInt(0), big.NewInt(0)),
				},
				want: "could not apply tx 0 [0x88626ac0d53cb65308f2416103c62bb1f18b805573d4f96a3640bbbfff13c14f]: sender not an eoa: address 0x71562b71999873DB5b286dF957af199Ec94617F7, codehash: 0x9280914443471259d4570a8661015ae4a5b80186dbc619658fb494bebc3da3d1",
			},
		} {
			block := GenerateBadBlock(gspec.ToBlock(), beacon.New(ethash.NewFaker()), tt.txs, gspec.Config)
			_, err := blockchain.InsertChain(types.Blocks{block})
			if err == nil {
				t.Fatal("block imported without errors")
			}
			if have, want := err.Error(), tt.want; have != want {
				t.Errorf("test %d:\nhave \"%v\"\nwant \"%v\"\n", i, have, want)
			}
		}
	}
}

// GenerateBadBlock constructs a "block" which contains the transactions. The transactions are not expected to be
// valid, and no proper post-state can be made. But from the perspective of the blockchain, the block is sufficiently
// valid to be considered for import:
// - valid pow (fake), ancestry, difficulty, gaslimit etc
func GenerateBadBlock(parent *types.Block, engine consensus.Engine, txs types.Transactions, config *params.ChainConfig) *types.Block {
	difficulty := big.NewInt(0)
	if !config.TerminalTotalDifficultyPassed {
		difficulty = engine.CalcDifficulty(&fakeChainReader{config}, parent.Time()+10, &types.Header{
			Number:     parent.Number(),
			Time:       parent.Time(),
			Difficulty: parent.Difficulty(),
			UncleHash:  parent.UncleHash(),
		})
	}

	header := &types.Header{
		ParentHash: parent.Hash(),
		Coinbase:   parent.Coinbase(),
		Difficulty: difficulty,
		GasLimit:   parent.GasLimit(),
		Number:     new(big.Int).Add(parent.Number(), common.Big1),
		Time:       parent.Time() + 10,
		UncleHash:  types.EmptyUncleHash,
	}
	if config.IsLondon(header.Number) {
		header.BaseFee = eip1559.CalcBaseFee(config, parent.Header())
	}
	if config.IsShanghai(header.Number, header.Time) {
		header.WithdrawalsHash = &types.EmptyWithdrawalsHash
	}
	var receipts []*types.Receipt
	// The post-state result doesn't need to be correct (this is a bad block), but we do need something there
	// Preferably something unique. So let's use a combo of blocknum + txhash
	hasher := sha3.NewLegacyKeccak256()
	hasher.Write(header.Number.Bytes())
	var cumulativeGas uint64
	var nBlobs int
	for _, tx := range txs {
		txh := tx.Hash()
		hasher.Write(txh[:])
		receipt := types.NewReceipt(nil, false, cumulativeGas+tx.Gas())
		receipt.TxHash = tx.Hash()
		receipt.GasUsed = tx.Gas()
		receipts = append(receipts, receipt)
		cumulativeGas += tx.Gas()
		nBlobs += len(tx.BlobHashes())
	}
	header.Root = common.BytesToHash(hasher.Sum(nil))
	if config.IsCancun(header.Number, header.Time) {
		var pExcess, pUsed = uint64(0), uint64(0)
		if parent.ExcessBlobGas() != nil {
			pExcess = *parent.ExcessBlobGas()
			pUsed = *parent.BlobGasUsed()
		}
		excess := eip4844.CalcExcessBlobGas(pExcess, pUsed)
		used := uint64(nBlobs * params.BlobTxBlobGasPerBlob)
		header.ExcessBlobGas = &excess
		header.BlobGasUsed = &used
	}
	// Assemble and return the final block for sealing
	if config.IsShanghai(header.Number, header.Time) {
		return types.NewBlockWithWithdrawals(header, txs, nil, receipts, []*types.Withdrawal{}, trie.NewStackTrie(nil))
	}
	return types.NewBlock(header, txs, nil, receipts, trie.NewStackTrie(nil))
}

// A contract creation that calls EXTCODECOPY in the constructor. Used to ensure that the witness
// will not contain that copied data.
// Source: https://gist.github.com/gballet/a23db1e1cb4ed105616b5920feb75985
var (
	code                               = common.FromHex(`6060604052600a8060106000396000f360606040526008565b00`)
	intrinsicContractCreationGas, _    = IntrinsicGas(code, nil, true, true, true, true)
	codeWithExtCodeCopy                = common.FromHex(`0x60806040526040516100109061017b565b604051809103906000f08015801561002c573d6000803e3d6000fd5b506000806101000a81548173ffffffffffffffffffffffffffffffffffffffff021916908373ffffffffffffffffffffffffffffffffffffffff16021790555034801561007857600080fd5b5060008067ffffffffffffffff8111156100955761009461024a565b5b6040519080825280601f01601f1916602001820160405280156100c75781602001600182028036833780820191505090505b50905060008060009054906101000a900473ffffffffffffffffffffffffffffffffffffffff1690506020600083833c81610101906101e3565b60405161010d90610187565b61011791906101a3565b604051809103906000f080158015610133573d6000803e3d6000fd5b50600160006101000a81548173ffffffffffffffffffffffffffffffffffffffff021916908373ffffffffffffffffffffffffffffffffffffffff160217905550505061029b565b60d58061046783390190565b6102068061053c83390190565b61019d816101d9565b82525050565b60006020820190506101b86000830184610194565b92915050565b6000819050602082019050919050565b600081519050919050565b6000819050919050565b60006101ee826101ce565b826101f8846101be565b905061020381610279565b925060208210156102435761023e7fffffffffffffffffffffffffffffffffffffffffffffffffffffffffffffffff8360200360080261028e565b831692505b5050919050565b7f4e487b7100000000000000000000000000000000000000000000000000000000600052604160045260246000fd5b600061028582516101d9565b80915050919050565b600082821b905092915050565b6101bd806102aa6000396000f3fe608060405234801561001057600080fd5b506004361061002b5760003560e01c8063f566852414610030575b600080fd5b61003861004e565b6040516100459190610146565b60405180910390f35b6000600160009054906101000a900473ffffffffffffffffffffffffffffffffffffffff1673ffffffffffffffffffffffffffffffffffffffff166381ca91d36040518163ffffffff1660e01b815260040160206040518083038186803b1580156100b857600080fd5b505afa1580156100cc573d6000803e3d6000fd5b505050506040513d601f19601f820116820180604052508101906100f0919061010a565b905090565b60008151905061010481610170565b92915050565b6000602082840312156101205761011f61016b565b5b600061012e848285016100f5565b91505092915050565b61014081610161565b82525050565b600060208201905061015b6000830184610137565b92915050565b6000819050919050565b600080fd5b61017981610161565b811461018457600080fd5b5056fea2646970667358221220a6a0e11af79f176f9c421b7b12f441356b25f6489b83d38cc828a701720b41f164736f6c63430008070033608060405234801561001057600080fd5b5060b68061001f6000396000f3fe6080604052348015600f57600080fd5b506004361060285760003560e01c8063ab5ed15014602d575b600080fd5b60336047565b604051603e9190605d565b60405180910390f35b60006001905090565b6057816076565b82525050565b6000602082019050607060008301846050565b92915050565b600081905091905056fea26469706673582212203a14eb0d5cd07c277d3e24912f110ddda3e553245a99afc4eeefb2fbae5327aa64736f6c63430008070033608060405234801561001057600080fd5b5060405161020638038061020683398181016040528101906100329190610063565b60018160001c6100429190610090565b60008190555050610145565b60008151905061005d8161012e565b92915050565b60006020828403121561007957610078610129565b5b60006100878482850161004e565b91505092915050565b600061009b826100f0565b91506100a6836100f0565b9250827fffffffffffffffffffffffffffffffffffffffffffffffffffffffffffffffff038211156100db576100da6100fa565b5b828201905092915050565b6000819050919050565b6000819050919050565b7f4e487b7100000000000000000000000000000000000000000000000000000000600052601160045260246000fd5b600080fd5b610137816100e6565b811461014257600080fd5b50565b60b3806101536000396000f3fe6080604052348015600f57600080fd5b506004361060285760003560e01c806381ca91d314602d575b600080fd5b60336047565b604051603e9190605a565b60405180910390f35b60005481565b6054816073565b82525050565b6000602082019050606d6000830184604d565b92915050565b600081905091905056fea26469706673582212209bff7098a2f526de1ad499866f27d6d0d6f17b74a413036d6063ca6a0998ca4264736f6c63430008070033`)
	intrinsicCodeWithExtCodeCopyGas, _ = IntrinsicGas(codeWithExtCodeCopy, nil, true, true, true, true)
)

func TestProcessVerkle(t *testing.T) {
	var (
		config = &params.ChainConfig{
			ChainID:                       big.NewInt(1),
			HomesteadBlock:                big.NewInt(0),
			EIP150Block:                   big.NewInt(0),
			EIP155Block:                   big.NewInt(0),
			EIP158Block:                   big.NewInt(0),
			ByzantiumBlock:                big.NewInt(0),
			ConstantinopleBlock:           big.NewInt(0),
			PetersburgBlock:               big.NewInt(0),
			IstanbulBlock:                 big.NewInt(0),
			MuirGlacierBlock:              big.NewInt(0),
			BerlinBlock:                   big.NewInt(0),
			LondonBlock:                   big.NewInt(0),
			Ethash:                        new(params.EthashConfig),
			ShanghaiTime:                  u64(0),
			PragueTime:                    u64(0),
			TerminalTotalDifficulty:       common.Big0,
			TerminalTotalDifficultyPassed: true,
			ProofInBlocks:                 true,
		}
		signer     = types.LatestSigner(config)
		testKey, _ = crypto.HexToECDSA("b71c71a67e1177ad4e901695e1b4b9ee17ae16c6668d313eac2f96dbcda3f291")
		bcdb       = rawdb.NewMemoryDatabase() // Database for the blockchain
		gendb      = rawdb.NewMemoryDatabase() // Database for the block-generation code, they must be separate as they are path-based.
		coinbase   = common.HexToAddress("0x71562b71999873DB5b286dF957af199Ec94617F7")
		gspec      = &Genesis{
			Config: config,
			Alloc: GenesisAlloc{
				coinbase: GenesisAccount{
					Balance: big.NewInt(1000000000000000000), // 1 ether
					Nonce:   0,
				},
			},
		}
	)
	// Verkle trees use the snapshot, which must be enabled before the
	// data is saved into the tree+database.
	genesis := gspec.MustCommit(bcdb)
	blockchain, _ := NewBlockChain(bcdb, nil, gspec, nil, beacon.New(ethash.NewFaker()), vm.Config{}, nil, nil)
	defer blockchain.Stop()

	// Commit the genesis block to the block-generation database as it
	// is now independent of the blockchain database.
	gspec.MustCommit(gendb)

	txCost1 := params.TxGas
	txCost2 := params.TxGas
	contractCreationCost := intrinsicContractCreationGas + uint64(7700 /* creation */ +2939 /* execution costs */)
	codeWithExtCodeCopyGas := intrinsicCodeWithExtCodeCopyGas + uint64(7000 /* creation */ +315944 /* execution costs */)
	blockGasUsagesExpected := []uint64{
		txCost1*2 + txCost2,
		txCost1*2 + txCost2 + contractCreationCost + codeWithExtCodeCopyGas,
	}
	// TODO utiliser GenerateChainWithGenesis pour le rendre plus pratique
	chain, _, proofs, keyvals := GenerateVerkleChain(gspec.Config, genesis, beacon.New(ethash.NewFaker()), gendb, 2, func(i int, gen *BlockGen) {
		gen.SetPoS()

		// TODO need to check that the tx cost provided is the exact amount used (no remaining left-over)
		tx, _ := types.SignTx(types.NewTransaction(uint64(i)*3, common.Address{byte(i), 2, 3}, big.NewInt(999), txCost1, big.NewInt(875000000), nil), signer, testKey)
		gen.AddTx(tx)
		tx, _ = types.SignTx(types.NewTransaction(uint64(i)*3+1, common.Address{}, big.NewInt(999), txCost1, big.NewInt(875000000), nil), signer, testKey)
		gen.AddTx(tx)
		tx, _ = types.SignTx(types.NewTransaction(uint64(i)*3+2, common.Address{}, big.NewInt(0), txCost2, big.NewInt(875000000), nil), signer, testKey)
		gen.AddTx(tx)

		// Add two contract creations in block #2
		if i == 1 {
			tx, _ = types.SignTx(types.NewContractCreation(6, big.NewInt(16), 3000000, big.NewInt(875000000), code), signer, testKey)
			gen.AddTx(tx)

			tx, _ = types.SignTx(types.NewContractCreation(7, big.NewInt(0), 3000000, big.NewInt(875000000), codeWithExtCodeCopy), signer, testKey)
			gen.AddTx(tx)
		}
	})

	// Uncomment to extract block #2
	//f, _ := os.Create("block2.rlp")
	//defer f.Close()
	//var buf bytes.Buffer
	//rlp.Encode(&buf, chain[1])
	//f.Write(buf.Bytes())
	//fmt.Printf("root= %x\n", chain[0].Root())
	// check the proof for the last block
	err := trie.DeserializeAndVerifyVerkleProof(proofs[1], chain[0].Root().Bytes(), chain[1].Root().Bytes(), keyvals[1])
	if err != nil {
		t.Fatal(err)
	}
	t.Log("verfied verkle proof")

	endnum, err := blockchain.InsertChain(chain)
	if err != nil {
		t.Fatalf("block %d imported with error: %v", endnum, err)
	}

	for i := 0; i < 2; i++ {
		b := blockchain.GetBlockByNumber(uint64(i) + 1)
		if b == nil {
			t.Fatalf("expected block %d to be present in chain", i+1)
		}
		if b.Hash() != chain[i].Hash() {
			t.Fatalf("block #%d not found at expected height", b.NumberU64())
		}
		if b.GasUsed() != blockGasUsagesExpected[i] {
			t.Fatalf("expected block #%d txs to use %d, got %d\n", b.NumberU64(), blockGasUsagesExpected[i], b.GasUsed())
		}
	}
}

func TestProcessVerkleiInvalidContractCreation(t *testing.T) {
	var (
		config = &params.ChainConfig{
			ChainID:                       big.NewInt(69420),
			HomesteadBlock:                big.NewInt(0),
			EIP150Block:                   big.NewInt(0),
			EIP155Block:                   big.NewInt(0),
			EIP158Block:                   big.NewInt(0),
			ByzantiumBlock:                big.NewInt(0),
			ConstantinopleBlock:           big.NewInt(0),
			PetersburgBlock:               big.NewInt(0),
			IstanbulBlock:                 big.NewInt(0),
			MuirGlacierBlock:              big.NewInt(0),
			BerlinBlock:                   big.NewInt(0),
			LondonBlock:                   big.NewInt(0),
			Ethash:                        new(params.EthashConfig),
			ShanghaiTime:                  u64(0),
			PragueTime:                    u64(0),
			TerminalTotalDifficulty:       common.Big0,
			TerminalTotalDifficultyPassed: true,
			ProofInBlocks:                 true,
		}
		bcdb     = rawdb.NewMemoryDatabase() // Database for the blockchain
		gendb    = rawdb.NewMemoryDatabase() // Database for the block-generation code, they must be separate as they are path-based.
		coinbase = common.HexToAddress("0x71562b71999873DB5b286dF957af199Ec94617F7")
		account1 = common.HexToAddress("0x687704DB07e902e9A8B3754031D168D46E3D586e")
		account2 = common.HexToAddress("0x6177843db3138ae69679A54b95cf345ED759450d")
		gspec    = &Genesis{
			Config: config,
			Alloc: GenesisAlloc{
				coinbase: GenesisAccount{
					Balance: big.NewInt(1000000000000000000), // 1 ether
					Nonce:   0,
				},
				account1: GenesisAccount{
					Balance: big.NewInt(1000000000000000000), // 1 ether
					Nonce:   0,
				},
				account2: GenesisAccount{
					Balance: big.NewInt(1000000000000000000), // 1 ether
					Nonce:   1,
				},
			},
		}
	)
	// Verkle trees use the snapshot, which must be enabled before the
	// data is saved into the tree+database.
	genesis := gspec.MustCommit(bcdb)

	// Commit the genesis block to the block-generation database as it
	// is now independent of the blockchain database.
	gspec.MustCommit(gendb)

	// Create two blocks that reproduce what is happening on kaustinen.
	// - The first block contains two failing contract creation transactions, that write to storage before they revert.
	// - The second block contains a single failing contract creation transaction, that fails right off the bat.
	_, _, _, statediff := GenerateVerkleChain(gspec.Config, genesis, beacon.New(ethash.NewFaker()), gendb, 2, func(i int, gen *BlockGen) {
		gen.SetPoS()

		if i == 0 {
			var tx1, tx2, tx3 types.Transaction
			// SSTORE at slot 105 and reverts
			tx1payload := common.Hex2Bytes("f8d48084479c2c18830186a08080b8806000602955bda3f9600060ca55600060695523b360006039551983576000601255b0620c2fde2c592ac2600060bc55e0ac6000606455a63e22600060e655eb607e605c5360a2605d5360c7605e53601d605f5360eb606053606b606153608e60625360816063536079606453601e60655360fc60665360b7606753608b60685383021e7ca0cc20c65a97d2e526b8ec0f4266e8b01bdcde43b9aeb59d8bfb44e8eb8119c109a07a8e751813ae1b2ce734960dbc39a4f954917d7822a2c5d1dca18b06c584131f")
			if err := tx1.UnmarshalBinary(tx1payload); err != nil {
				t.Fatal(err)
			}
			gen.AddTx(&tx1)

			// SSTORE at slot 133 and reverts
			tx2payload := common.Hex2Bytes("02f8db83010f2c01843b9aca0084479c2c18830186a08080b88060006085553fad6000600a55600060565555600060b55506600060cf557f1b8b38183e7bd1bdfaa7123c5a4976e54cce0e42049d841411978fd3595e25c66019527f0538943712953cf08900aae40222a40b2d5a4ac8075ad8cf0870e2be307edbb96039527f9f3174ff85024747041ae7a611acffb987c513c088d90ab288aec080a0cd6ac65ce2cb0a912371f6b5a551ba8caffc22ec55ad4d3cb53de41d05eb77b6a02e0dfe8513dfa6ec7bfd7eda6f5c0dac21b39b982436045e128cec46cfd3f960")
			if err := tx2.UnmarshalBinary(tx2payload); err != nil {
				t.Fatal(err)
			}
			gen.AddTx(&tx2)

			// this one is a simple transfer that succeeds, necessary to get the correct nonce in the other block.
			tx3payload := common.Hex2Bytes("f8e80184479c2c18830186a094bbbbde4ca27f83fc18aa108170547ff57675936a80b8807ff71f7c15faadb969a76a5f54a81a0117e1e743cb7f24e378eda28442ea4c6eb6604a527fb5409e5718d44e23bfffac926e5ea726067f772772e7e19446acba0c853f62f5606a526020608a536088608b536039608c536004608d5360af608e537f7f7675d9f210e0a61564e6d11e7cd75f5bc9009ac9f6b94a0fc63035441a83021e7ba04a4a172d81ebb02847829b76a387ac09749c8b65668083699abe20c887fb9efca07c5b1a990702ec7b31a5e8e3935cd9a77649f8c25a84131229e24ab61aec6093")
			if err := tx3.UnmarshalBinary(tx3payload); err != nil {
				t.Fatal(err)
			}
			gen.AddTx(&tx3)
		} else {
			var tx types.Transaction
			// immediately reverts
			txpayload := common.Hex2Bytes("01f8d683010f2c028443ad7d0e830186a08080b880b00e7fa3c849dce891cce5fae8a4c46cbb313d6aec0c0ffe7863e05fb7b22d4807674c6055527ffbfcb0938f3e18f7937aa8fa95d880afebd5c4cec0d85186095832d03c85cf8a60755260ab60955360cf6096536066609753606e60985360fa609953609e609a53608e609b536024609c5360f6609d536072609e5360a4609fc080a08fc6f7101f292ff1fb0de8ac69c2d320fbb23bfe61cf327173786ea5daee6e37a044c42d91838ef06646294bf4f9835588aee66243b16a66a2da37641fae4c045f")
			if err := tx.UnmarshalBinary(txpayload); err != nil {
				t.Fatal(err)
			}
			gen.AddTx(&tx)
		}
	})

	// Check that values 0x29 and 0x05 are found in the storage (and that they lead
	// to no update, since the contract creation code reverted)
	for _, stemStateDiff := range statediff[0] {
		// Check that the value 0x85, which is overflowing the account header,
		// is present.
		if bytes.Equal(stemStateDiff.Stem[:], common.Hex2Bytes("a10042195481d30478251625e1ccef0e2174dc4e083e81d2566d880373f791")) {
			for _, suffixDiff := range stemStateDiff.SuffixDiffs {
				if suffixDiff.Suffix != 133 {
					t.Fatalf("invalid suffix diff found for %x in block #1: %d\n", stemStateDiff.Stem, suffixDiff.Suffix)
				}
			}
		} else if bytes.Equal(stemStateDiff.Stem[:], common.Hex2Bytes("b24fa84f214459af17d6e3f604811f252cac93146f02d67d7811bbcdfa448b")) {
			for _, suffixDiff := range stemStateDiff.SuffixDiffs {
				if suffixDiff.Suffix != 105 && suffixDiff.Suffix != 0 && suffixDiff.Suffix != 2 && suffixDiff.Suffix != 3 {
					t.Fatalf("invalid suffix diff found for %x in block #1: %d\n", stemStateDiff.Stem, suffixDiff.Suffix)
				}
			}
		} else {
			for _, suffixDiff := range stemStateDiff.SuffixDiffs {
				if suffixDiff.Suffix > 4 {
					t.Fatalf("invalid suffix diff found for %x in block #1: %d\n", stemStateDiff.Stem, suffixDiff.Suffix)
				}
			}
		}
	}

	// Check that no account has a value above 4 in the 2nd block as no storage nor
	// code should make it to the witness.
	for _, stemStateDiff := range statediff[1] {
		for _, suffixDiff := range stemStateDiff.SuffixDiffs {
			if suffixDiff.Suffix > 4 {
				t.Fatalf("invalid suffix diff found for %x in block #2: %d\n", stemStateDiff.Stem, suffixDiff.Suffix)
			}
		}
	}
}<|MERGE_RESOLUTION|>--- conflicted
+++ resolved
@@ -17,10 +17,7 @@
 package core
 
 import (
-<<<<<<< HEAD
 	"bytes"
-=======
->>>>>>> 2a753aba
 	"crypto/ecdsa"
 
 	//"fmt"
