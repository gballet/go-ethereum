// Copyright 2014 The go-ethereum Authors
// This file is part of the go-ethereum library.
//
// The go-ethereum library is free software: you can redistribute it and/or modify
// it under the terms of the GNU Lesser General Public License as published by
// the Free Software Foundation, either version 3 of the License, or
// (at your option) any later version.
//
// The go-ethereum library is distributed in the hope that it will be useful,
// but WITHOUT ANY WARRANTY; without even the implied warranty of
// MERCHANTABILITY or FITNESS FOR A PARTICULAR PURPOSE. See the
// GNU Lesser General Public License for more details.
//
// You should have received a copy of the GNU Lesser General Public License
// along with the go-ethereum library. If not, see <http://www.gnu.org/licenses/>.

package core

import (
	"bytes"
	"encoding/hex"
	"encoding/json"
	"errors"
	"fmt"
	"math/big"
	"strings"

	"github.com/ethereum/go-ethereum/common"
	"github.com/ethereum/go-ethereum/common/hexutil"
	"github.com/ethereum/go-ethereum/common/math"
	"github.com/ethereum/go-ethereum/core/rawdb"
	"github.com/ethereum/go-ethereum/core/state"
	"github.com/ethereum/go-ethereum/core/types"
	"github.com/ethereum/go-ethereum/crypto"
	"github.com/ethereum/go-ethereum/ethdb"
	"github.com/ethereum/go-ethereum/log"
	"github.com/ethereum/go-ethereum/params"
	"github.com/ethereum/go-ethereum/rlp"
	"github.com/ethereum/go-ethereum/trie"
)

//go:generate go run github.com/fjl/gencodec -type Genesis -field-override genesisSpecMarshaling -out gen_genesis.go
//go:generate go run github.com/fjl/gencodec -type GenesisAccount -field-override genesisAccountMarshaling -out gen_genesis_account.go

var errGenesisNoConfig = errors.New("genesis has no chain configuration")

// Genesis specifies the header fields, state of a genesis block. It also defines hard
// fork switch-over blocks through the chain configuration.
type Genesis struct {
	Config     *params.ChainConfig `json:"config"`
	Nonce      uint64              `json:"nonce"`
	Timestamp  uint64              `json:"timestamp"`
	ExtraData  []byte              `json:"extraData"`
	GasLimit   uint64              `json:"gasLimit"   gencodec:"required"`
	Difficulty *big.Int            `json:"difficulty" gencodec:"required"`
	Mixhash    common.Hash         `json:"mixHash"`
	Coinbase   common.Address      `json:"coinbase"`
	Alloc      GenesisAlloc        `json:"alloc"      gencodec:"required"`

	// These fields are used for consensus tests. Please don't use them
	// in actual genesis blocks.
	Number     uint64      `json:"number"`
	GasUsed    uint64      `json:"gasUsed"`
	ParentHash common.Hash `json:"parentHash"`
	BaseFee    *big.Int    `json:"baseFeePerGas"`
}

// GenesisAlloc specifies the initial state that is part of the genesis block.
type GenesisAlloc map[common.Address]GenesisAccount

func (ga *GenesisAlloc) UnmarshalJSON(data []byte) error {
	m := make(map[common.UnprefixedAddress]GenesisAccount)
	if err := json.Unmarshal(data, &m); err != nil {
		return err
	}
	*ga = make(GenesisAlloc)
	for addr, a := range m {
		(*ga)[common.Address(addr)] = a
	}
	return nil
}

// flush adds allocated genesis accounts into a fresh new statedb and
// commit the state changes into the given database handler.
func (ga *GenesisAlloc) flush(db ethdb.Database) (common.Hash, error) {
	statedb, err := state.New(common.Hash{}, state.NewDatabase(db), nil)
	if err != nil {
		return common.Hash{}, err
	}
	for addr, account := range *ga {
		statedb.AddBalance(addr, account.Balance)
		statedb.SetCode(addr, account.Code)
		statedb.SetNonce(addr, account.Nonce)
		for key, value := range account.Storage {
			statedb.SetState(addr, key, value)
		}
	}
	root, err := statedb.Commit(false)
	if err != nil {
		return common.Hash{}, err
	}
	err = statedb.Database().TrieDB().Commit(root, true, nil)
	if err != nil {
		return common.Hash{}, err
	}
	return root, nil
}

// write writes the json marshaled genesis state into database
// with the given block hash as the unique identifier.
func (ga *GenesisAlloc) write(db ethdb.KeyValueWriter, hash common.Hash) error {
	blob, err := json.Marshal(ga)
	if err != nil {
		return err
	}
	rawdb.WriteGenesisState(db, hash, blob)
	return nil
}

// CommitGenesisState loads the stored genesis state with the given block
// hash and commits them into the given database handler.
func CommitGenesisState(db ethdb.Database, hash common.Hash) error {
	var alloc GenesisAlloc
	blob := rawdb.ReadGenesisState(db, hash)
	if len(blob) != 0 {
		if err := alloc.UnmarshalJSON(blob); err != nil {
			return err
		}
	} else {
		// Genesis allocation is missing and there are several possibilities:
		// the node is legacy which doesn't persist the genesis allocation or
		// the persisted allocation is just lost.
		// - supported networks(mainnet, testnets), recover with defined allocations
		// - private network, can't recover
		var genesis *Genesis
		switch hash {
		case params.MainnetGenesisHash:
			genesis = DefaultGenesisBlock()
		case params.RopstenGenesisHash:
			genesis = DefaultRopstenGenesisBlock()
		case params.RinkebyGenesisHash:
			genesis = DefaultRinkebyGenesisBlock()
		case params.GoerliGenesisHash:
			genesis = DefaultGoerliGenesisBlock()
		case params.SepoliaGenesisHash:
			genesis = DefaultSepoliaGenesisBlock()
		}
		if genesis != nil {
			alloc = genesis.Alloc
		} else {
			return errors.New("not found")
		}
	}
	_, err := alloc.flush(db)
	return err
}

// GenesisAccount is an account in the state of the genesis block.
type GenesisAccount struct {
	Code       []byte                      `json:"code,omitempty"`
	Storage    map[common.Hash]common.Hash `json:"storage,omitempty"`
	Balance    *big.Int                    `json:"balance" gencodec:"required"`
	Nonce      uint64                      `json:"nonce,omitempty"`
	PrivateKey []byte                      `json:"secretKey,omitempty"` // for tests
}

// field type overrides for gencodec
type genesisSpecMarshaling struct {
	Nonce      math.HexOrDecimal64
	Timestamp  math.HexOrDecimal64
	ExtraData  hexutil.Bytes
	GasLimit   math.HexOrDecimal64
	GasUsed    math.HexOrDecimal64
	Number     math.HexOrDecimal64
	Difficulty *math.HexOrDecimal256
	BaseFee    *math.HexOrDecimal256
	Alloc      map[common.UnprefixedAddress]GenesisAccount
}

type genesisAccountMarshaling struct {
	Code       hexutil.Bytes
	Balance    *math.HexOrDecimal256
	Nonce      math.HexOrDecimal64
	Storage    map[storageJSON]storageJSON
	PrivateKey hexutil.Bytes
}

// storageJSON represents a 256 bit byte array, but allows less than 256 bits when
// unmarshaling from hex.
type storageJSON common.Hash

func (h *storageJSON) UnmarshalText(text []byte) error {
	text = bytes.TrimPrefix(text, []byte("0x"))
	if len(text) > 64 {
		return fmt.Errorf("too many hex characters in storage key/value %q", text)
	}
	offset := len(h) - len(text)/2 // pad on the left
	if _, err := hex.Decode(h[offset:], text); err != nil {
		fmt.Println(err)
		return fmt.Errorf("invalid hex storage key/value %q", text)
	}
	return nil
}

func (h storageJSON) MarshalText() ([]byte, error) {
	return hexutil.Bytes(h[:]).MarshalText()
}

// GenesisMismatchError is raised when trying to overwrite an existing
// genesis block with an incompatible one.
type GenesisMismatchError struct {
	Stored, New common.Hash
}

func (e *GenesisMismatchError) Error() string {
	return fmt.Sprintf("database contains incompatible genesis (have %x, new %x)", e.Stored, e.New)
}

// SetupGenesisBlock writes or updates the genesis block in db.
// The block that will be used is:
//
//                          genesis == nil       genesis != nil
//                       +------------------------------------------
//     db has no genesis |  main-net default  |  genesis
//     db has genesis    |  from DB           |  genesis (if compatible)
//
// The stored chain configuration will be updated if it is compatible (i.e. does not
// specify a fork block below the local head block). In case of a conflict, the
// error is a *params.ConfigCompatError and the new, unwritten config is returned.
//
// The returned chain configuration is never nil.
func SetupGenesisBlock(db ethdb.Database, genesis *Genesis) (*params.ChainConfig, common.Hash, error) {
	return SetupGenesisBlockWithOverride(db, genesis, nil, nil)
}

func SetupGenesisBlockWithOverride(db ethdb.Database, genesis *Genesis, overrideArrowGlacier, overrideTerminalTotalDifficulty *big.Int) (*params.ChainConfig, common.Hash, error) {
	if genesis != nil && genesis.Config == nil {
		return params.AllEthashProtocolChanges, common.Hash{}, errGenesisNoConfig
	}

	// Just commit the new block if there is no stored genesis block.
	stored := rawdb.ReadCanonicalHash(db, 0)
	if (stored == common.Hash{}) {
		if genesis == nil {
			log.Info("Writing default main-net genesis block")
			genesis = DefaultGenesisBlock()
		} else {
			log.Info("Writing custom genesis block")
		}
		block, err := genesis.Commit(db)
		if err != nil {
			return genesis.Config, common.Hash{}, err
		}
		return genesis.Config, block.Hash(), nil
	}

	// We have the genesis block in database(perhaps in ancient database)
	// but the corresponding state is missing.
	header := rawdb.ReadHeader(db, stored, 0)

	var trieCfg *trie.Config

	if genesis == nil {
		storedcfg := rawdb.ReadChainConfig(db, stored)
		if storedcfg == nil {
			panic("this should never be reached: if genesis is nil, the config is already present or 'geth init' is being called which created it (in the code above, which means genesis != nil)")
		}

		if storedcfg.CancunBlock != nil {
			if storedcfg.CancunBlock.Cmp(big.NewInt(0)) != 0 {
				panic("cancun block must be 0")
			}

			trieCfg = &trie.Config{UseVerkle: storedcfg.IsCancun(big.NewInt(header.Number.Int64()))}
		}
	}

	if _, err := state.New(header.Root, state.NewDatabaseWithConfig(db, trieCfg), nil); err != nil {
		// Ensure the stored genesis matches with the given one.
		hash := genesis.ToBlock(nil).Hash()
		if hash != stored {
			return genesis.Config, hash, &GenesisMismatchError{stored, hash}
		}
		block, err := genesis.Commit(db)
		if err != nil {
			return genesis.Config, hash, err
		}
		return genesis.Config, block.Hash(), nil
	}
	// Check whether the genesis block is already written.
	if genesis != nil {
		hash := genesis.ToBlock(nil).Hash()
		if hash != stored {
			return genesis.Config, hash, &GenesisMismatchError{stored, hash}
		}
	}
	// Get the existing chain configuration.
	newcfg := genesis.configOrDefault(stored)
	if overrideArrowGlacier != nil {
		newcfg.ArrowGlacierBlock = overrideArrowGlacier
	}
	if overrideTerminalTotalDifficulty != nil {
		newcfg.TerminalTotalDifficulty = overrideTerminalTotalDifficulty
	}
	if err := newcfg.CheckConfigForkOrder(); err != nil {
		return newcfg, common.Hash{}, err
	}
	storedcfg := rawdb.ReadChainConfig(db, stored)
	if storedcfg == nil {
		log.Warn("Found genesis block without chain config")
		rawdb.WriteChainConfig(db, stored, newcfg)
		return newcfg, stored, nil
	}
	// Special case: if a private network is being used (no genesis and also no
	// mainnet hash in the database), we must not apply the `configOrDefault`
	// chain config as that would be AllProtocolChanges (applying any new fork
	// on top of an existing private network genesis block). In that case, only
	// apply the overrides.
	if genesis == nil && stored != params.MainnetGenesisHash {
		newcfg = storedcfg
		if overrideArrowGlacier != nil {
			newcfg.ArrowGlacierBlock = overrideArrowGlacier
		}
		if overrideTerminalTotalDifficulty != nil {
			newcfg.TerminalTotalDifficulty = overrideTerminalTotalDifficulty
		}
	}
	// Check config compatibility and write the config. Compatibility errors
	// are returned to the caller unless we're already at block zero.
	height := rawdb.ReadHeaderNumber(db, rawdb.ReadHeadHeaderHash(db))
	if height == nil {
		return newcfg, stored, fmt.Errorf("missing block number for head header hash")
	}
	compatErr := storedcfg.CheckCompatible(newcfg, *height)
	if compatErr != nil && *height != 0 && compatErr.RewindTo != 0 {
		return newcfg, stored, compatErr
	}
	rawdb.WriteChainConfig(db, stored, newcfg)
	return newcfg, stored, nil
}

func (g *Genesis) configOrDefault(ghash common.Hash) *params.ChainConfig {
	switch {
	case g != nil:
		return g.Config
	case ghash == params.MainnetGenesisHash:
		return params.MainnetChainConfig
	case ghash == params.RopstenGenesisHash:
		return params.RopstenChainConfig
	case ghash == params.SepoliaGenesisHash:
		return params.SepoliaChainConfig
	case ghash == params.RinkebyGenesisHash:
		return params.RinkebyChainConfig
	case ghash == params.GoerliGenesisHash:
		return params.GoerliChainConfig
	case ghash == params.KilnGenesisHash:
		return DefaultKilnGenesisBlock().Config
	default:
		return params.AllEthashProtocolChanges
	}
}

// ToBlock creates the genesis block and writes state of a genesis specification
// to the given database (or discards it if nil).
func (g *Genesis) ToBlock(db ethdb.Database) *types.Block {
	if db == nil {
		db = rawdb.NewMemoryDatabase()
	}
<<<<<<< HEAD
	root, err := g.Alloc.flush(db)
=======
	var trieCfg *trie.Config
	if g.Config != nil {
		trieCfg = &trie.Config{UseVerkle: g.Config.IsCancun(big.NewInt(int64(g.Number)))}
	}
	statedb, err := state.New(common.Hash{}, state.NewDatabaseWithConfig(db, trieCfg), nil)
>>>>>>> a4838eab
	if err != nil {
		panic(err)
	}
	head := &types.Header{
		Number:     new(big.Int).SetUint64(g.Number),
		Nonce:      types.EncodeNonce(g.Nonce),
		Time:       g.Timestamp,
		ParentHash: g.ParentHash,
		Extra:      g.ExtraData,
		GasLimit:   g.GasLimit,
		GasUsed:    g.GasUsed,
		BaseFee:    g.BaseFee,
		Difficulty: g.Difficulty,
		MixDigest:  g.Mixhash,
		Coinbase:   g.Coinbase,
		Root:       root,
	}
	if g.GasLimit == 0 {
		head.GasLimit = params.GenesisGasLimit
	}
	if g.Difficulty == nil && g.Mixhash == (common.Hash{}) {
		head.Difficulty = params.GenesisDifficulty
	}
	if g.Config != nil && g.Config.IsLondon(common.Big0) {
		if g.BaseFee != nil {
			head.BaseFee = g.BaseFee
		} else {
			head.BaseFee = new(big.Int).SetUint64(params.InitialBaseFee)
		}
	}
<<<<<<< HEAD
=======
	statedb.Commit(false)
	statedb.Database().TrieDB().Commit(root, true, nil)
	if err := statedb.Cap(root); err != nil {
		panic(err)
	}

>>>>>>> a4838eab
	return types.NewBlock(head, nil, nil, nil, trie.NewStackTrie(nil))
}

// Commit writes the block and state of a genesis specification to the database.
// The block is committed as the canonical head block.
func (g *Genesis) Commit(db ethdb.Database) (*types.Block, error) {
	block := g.ToBlock(db)
	if block.Number().Sign() != 0 {
		return nil, errors.New("can't commit genesis block with number > 0")
	}
	config := g.Config
	if config == nil {
		config = params.AllEthashProtocolChanges
	}
	if err := config.CheckConfigForkOrder(); err != nil {
		return nil, err
	}
	if config.Clique != nil && len(block.Extra()) < 32+crypto.SignatureLength {
		return nil, errors.New("can't start clique chain without signers")
	}
	if err := g.Alloc.write(db, block.Hash()); err != nil {
		return nil, err
	}
	rawdb.WriteTd(db, block.Hash(), block.NumberU64(), block.Difficulty())
	rawdb.WriteBlock(db, block)
	rawdb.WriteReceipts(db, block.Hash(), block.NumberU64(), nil)
	rawdb.WriteCanonicalHash(db, block.Hash(), block.NumberU64())
	rawdb.WriteHeadBlockHash(db, block.Hash())
	rawdb.WriteHeadFastBlockHash(db, block.Hash())
	rawdb.WriteHeadHeaderHash(db, block.Hash())
	rawdb.WriteChainConfig(db, block.Hash(), config)
	return block, nil
}

// MustCommit writes the genesis block and state to db, panicking on error.
// The block is committed as the canonical head block.
func (g *Genesis) MustCommit(db ethdb.Database) *types.Block {
	block, err := g.Commit(db)
	if err != nil {
		panic(err)
	}
	return block
}

// GenesisBlockForTesting creates and writes a block in which addr has the given wei balance.
func GenesisBlockForTesting(db ethdb.Database, addr common.Address, balance *big.Int) *types.Block {
	g := Genesis{
		Alloc:   GenesisAlloc{addr: {Balance: balance}},
		BaseFee: big.NewInt(params.InitialBaseFee),
	}
	return g.MustCommit(db)
}

func DefaultVerkleGenesisBlock() *Genesis {
	return &Genesis{
		Config:     params.VerkleChainConfig,
		Nonce:      86,
		GasLimit:   0x2fefd8,
		Difficulty: big.NewInt(1),
		Alloc: map[common.Address]GenesisAccount{
			common.BytesToAddress([]byte{97, 118, 97, 209, 72, 165, 43, 239, 81, 162, 104, 199, 40, 179, 162, 27, 88, 249, 67, 6}): {
				Balance: big.NewInt(0).Lsh(big.NewInt(1), 27),
			},
		},
	}
}

// DefaultGenesisBlock returns the Ethereum main net genesis block.
func DefaultGenesisBlock() *Genesis {
	return &Genesis{
		Config:     params.MainnetChainConfig,
		Nonce:      66,
		ExtraData:  hexutil.MustDecode("0x11bbe8db4e347b4e8c937c1c8370e4b5ed33adb3db69cbdb7a38e1e50b1b82fa"),
		GasLimit:   5000,
		Difficulty: big.NewInt(17179869184),
		Alloc:      decodePrealloc(mainnetAllocData),
	}
}

// DefaultRopstenGenesisBlock returns the Ropsten network genesis block.
func DefaultRopstenGenesisBlock() *Genesis {
	return &Genesis{
		Config:     params.RopstenChainConfig,
		Nonce:      66,
		ExtraData:  hexutil.MustDecode("0x3535353535353535353535353535353535353535353535353535353535353535"),
		GasLimit:   16777216,
		Difficulty: big.NewInt(1048576),
		Alloc:      decodePrealloc(ropstenAllocData),
	}
}

// DefaultRinkebyGenesisBlock returns the Rinkeby network genesis block.
func DefaultRinkebyGenesisBlock() *Genesis {
	return &Genesis{
		Config:     params.RinkebyChainConfig,
		Timestamp:  1492009146,
		ExtraData:  hexutil.MustDecode("0x52657370656374206d7920617574686f7269746168207e452e436172746d616e42eb768f2244c8811c63729a21a3569731535f067ffc57839b00206d1ad20c69a1981b489f772031b279182d99e65703f0076e4812653aab85fca0f00000000000000000000000000000000000000000000000000000000000000000000000000000000000000000000000000000000000000000000000000000000000"),
		GasLimit:   4700000,
		Difficulty: big.NewInt(1),
		Alloc:      decodePrealloc(rinkebyAllocData),
	}
}

// DefaultGoerliGenesisBlock returns the Görli network genesis block.
func DefaultGoerliGenesisBlock() *Genesis {
	return &Genesis{
		Config:     params.GoerliChainConfig,
		Timestamp:  1548854791,
		ExtraData:  hexutil.MustDecode("0x22466c6578692069732061207468696e6722202d204166726900000000000000e0a2bd4258d2768837baa26a28fe71dc079f84c70000000000000000000000000000000000000000000000000000000000000000000000000000000000000000000000000000000000000000000000000000000000"),
		GasLimit:   10485760,
		Difficulty: big.NewInt(1),
		Alloc:      decodePrealloc(goerliAllocData),
	}
}

// DefaultSepoliaGenesisBlock returns the Sepolia network genesis block.
func DefaultSepoliaGenesisBlock() *Genesis {
	return &Genesis{
		Config:     params.SepoliaChainConfig,
		Nonce:      0,
		ExtraData:  []byte("Sepolia, Athens, Attica, Greece!"),
		GasLimit:   0x1c9c380,
		Difficulty: big.NewInt(0x20000),
		Timestamp:  1633267481,
		Alloc:      decodePrealloc(sepoliaAllocData),
	}
}

func DefaultKilnGenesisBlock() *Genesis {
	g := new(Genesis)
	reader := strings.NewReader(KilnAllocData)
	if err := json.NewDecoder(reader).Decode(g); err != nil {
		panic(err)
	}
	return g
}

// DeveloperGenesisBlock returns the 'geth --dev' genesis block.
func DeveloperGenesisBlock(period uint64, gasLimit uint64, faucet common.Address) *Genesis {
	// Override the default period to the user requested one
	config := *params.AllCliqueProtocolChanges
	config.Clique = &params.CliqueConfig{
		Period: period,
		Epoch:  config.Clique.Epoch,
	}

	// Assemble and return the genesis with the precompiles and faucet pre-funded
	return &Genesis{
		Config:     &config,
		ExtraData:  append(append(make([]byte, 32), faucet[:]...), make([]byte, crypto.SignatureLength)...),
		GasLimit:   gasLimit,
		BaseFee:    big.NewInt(params.InitialBaseFee),
		Difficulty: big.NewInt(1),
		Alloc: map[common.Address]GenesisAccount{
			common.BytesToAddress([]byte{1}): {Balance: big.NewInt(1)}, // ECRecover
			common.BytesToAddress([]byte{2}): {Balance: big.NewInt(1)}, // SHA256
			common.BytesToAddress([]byte{3}): {Balance: big.NewInt(1)}, // RIPEMD
			common.BytesToAddress([]byte{4}): {Balance: big.NewInt(1)}, // Identity
			common.BytesToAddress([]byte{5}): {Balance: big.NewInt(1)}, // ModExp
			common.BytesToAddress([]byte{6}): {Balance: big.NewInt(1)}, // ECAdd
			common.BytesToAddress([]byte{7}): {Balance: big.NewInt(1)}, // ECScalarMul
			common.BytesToAddress([]byte{8}): {Balance: big.NewInt(1)}, // ECPairing
			common.BytesToAddress([]byte{9}): {Balance: big.NewInt(1)}, // BLAKE2b
			faucet:                           {Balance: new(big.Int).Sub(new(big.Int).Lsh(big.NewInt(1), 256), big.NewInt(9))},
		},
	}
}

func decodePrealloc(data string) GenesisAlloc {
	var p []struct{ Addr, Balance *big.Int }
	if err := rlp.NewStream(strings.NewReader(data), 0).Decode(&p); err != nil {
		panic(err)
	}
	ga := make(GenesisAlloc, len(p))
	for _, account := range p {
		ga[common.BigToAddress(account.Addr)] = GenesisAccount{Balance: account.Balance}
	}
	return ga
}<|MERGE_RESOLUTION|>--- conflicted
+++ resolved
@@ -366,18 +366,15 @@
 	if db == nil {
 		db = rawdb.NewMemoryDatabase()
 	}
-<<<<<<< HEAD
 	root, err := g.Alloc.flush(db)
-=======
+	if err != nil {
+		panic(err)
+	}
 	var trieCfg *trie.Config
 	if g.Config != nil {
 		trieCfg = &trie.Config{UseVerkle: g.Config.IsCancun(big.NewInt(int64(g.Number)))}
 	}
 	statedb, err := state.New(common.Hash{}, state.NewDatabaseWithConfig(db, trieCfg), nil)
->>>>>>> a4838eab
-	if err != nil {
-		panic(err)
-	}
 	head := &types.Header{
 		Number:     new(big.Int).SetUint64(g.Number),
 		Nonce:      types.EncodeNonce(g.Nonce),
@@ -405,15 +402,12 @@
 			head.BaseFee = new(big.Int).SetUint64(params.InitialBaseFee)
 		}
 	}
-<<<<<<< HEAD
-=======
 	statedb.Commit(false)
 	statedb.Database().TrieDB().Commit(root, true, nil)
 	if err := statedb.Cap(root); err != nil {
 		panic(err)
 	}
 
->>>>>>> a4838eab
 	return types.NewBlock(head, nil, nil, nil, trie.NewStackTrie(nil))
 }
 
